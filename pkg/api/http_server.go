package api

import (
	"context"
	"crypto/tls"
	"errors"
	"fmt"
	"net"
	"net/http"
	"os"
	"path"
	"path/filepath"
	"strings"

	"github.com/grafana/grafana/pkg/services/k8s/authnz"

	"github.com/prometheus/client_golang/prometheus"
	"github.com/prometheus/client_golang/prometheus/promhttp"

	"github.com/grafana/dskit/services"
	"github.com/grafana/grafana/pkg/api/avatar"
	"github.com/grafana/grafana/pkg/api/routing"
	httpstatic "github.com/grafana/grafana/pkg/api/static"
	"github.com/grafana/grafana/pkg/bus"
	"github.com/grafana/grafana/pkg/components/simplejson"
	"github.com/grafana/grafana/pkg/infra/db"
	"github.com/grafana/grafana/pkg/infra/kvstore"
	"github.com/grafana/grafana/pkg/infra/localcache"
	"github.com/grafana/grafana/pkg/infra/log"
	"github.com/grafana/grafana/pkg/infra/remotecache"
	"github.com/grafana/grafana/pkg/infra/tracing"
	loginpkg "github.com/grafana/grafana/pkg/login"
	"github.com/grafana/grafana/pkg/login/social"
	"github.com/grafana/grafana/pkg/middleware"
	"github.com/grafana/grafana/pkg/middleware/csrf"
	"github.com/grafana/grafana/pkg/middleware/loggermw"
	"github.com/grafana/grafana/pkg/modules"
	"github.com/grafana/grafana/pkg/plugins"
	"github.com/grafana/grafana/pkg/plugins/pluginscdn"
	"github.com/grafana/grafana/pkg/registry/corekind"
	"github.com/grafana/grafana/pkg/services/accesscontrol"
	"github.com/grafana/grafana/pkg/services/alerting"
	"github.com/grafana/grafana/pkg/services/annotations"
	"github.com/grafana/grafana/pkg/services/apikey"
	"github.com/grafana/grafana/pkg/services/auth"
	"github.com/grafana/grafana/pkg/services/authn"
	"github.com/grafana/grafana/pkg/services/cleanup"
	"github.com/grafana/grafana/pkg/services/contexthandler"
	"github.com/grafana/grafana/pkg/services/correlations"
	"github.com/grafana/grafana/pkg/services/dashboards"
	"github.com/grafana/grafana/pkg/services/dashboardsnapshots"
	dashver "github.com/grafana/grafana/pkg/services/dashboardversion"
	"github.com/grafana/grafana/pkg/services/datasourceproxy"
	"github.com/grafana/grafana/pkg/services/datasources"
	"github.com/grafana/grafana/pkg/services/datasources/permissions"
	"github.com/grafana/grafana/pkg/services/encryption"
	"github.com/grafana/grafana/pkg/services/export"
	"github.com/grafana/grafana/pkg/services/featuremgmt"
	"github.com/grafana/grafana/pkg/services/folder"
	"github.com/grafana/grafana/pkg/services/hooks"
	"github.com/grafana/grafana/pkg/services/libraryelements"
	"github.com/grafana/grafana/pkg/services/librarypanels"
	"github.com/grafana/grafana/pkg/services/licensing"
	"github.com/grafana/grafana/pkg/services/live"
	"github.com/grafana/grafana/pkg/services/live/pushhttp"
	"github.com/grafana/grafana/pkg/services/login"
	loginAttempt "github.com/grafana/grafana/pkg/services/loginattempt"
	"github.com/grafana/grafana/pkg/services/navtree"
	"github.com/grafana/grafana/pkg/services/ngalert"
	"github.com/grafana/grafana/pkg/services/notifications"
	"github.com/grafana/grafana/pkg/services/oauthtoken"
	"github.com/grafana/grafana/pkg/services/org"
	"github.com/grafana/grafana/pkg/services/playlist"
	"github.com/grafana/grafana/pkg/services/plugindashboards"
	"github.com/grafana/grafana/pkg/services/pluginsintegration/plugincontext"
	pluginSettings "github.com/grafana/grafana/pkg/services/pluginsintegration/pluginsettings"
	pref "github.com/grafana/grafana/pkg/services/preference"
	"github.com/grafana/grafana/pkg/services/provisioning"
	publicdashboardsApi "github.com/grafana/grafana/pkg/services/publicdashboards/api"
	"github.com/grafana/grafana/pkg/services/query"
	"github.com/grafana/grafana/pkg/services/queryhistory"
	"github.com/grafana/grafana/pkg/services/quota"
	"github.com/grafana/grafana/pkg/services/rendering"
	"github.com/grafana/grafana/pkg/services/search"
	"github.com/grafana/grafana/pkg/services/searchV2"
	"github.com/grafana/grafana/pkg/services/searchusers"
	"github.com/grafana/grafana/pkg/services/secrets"
	secretsKV "github.com/grafana/grafana/pkg/services/secrets/kvstore"
	spm "github.com/grafana/grafana/pkg/services/secrets/kvstore/migrations"
	"github.com/grafana/grafana/pkg/services/serviceaccounts"
	"github.com/grafana/grafana/pkg/services/shorturls"
	"github.com/grafana/grafana/pkg/services/sqlstore"
	"github.com/grafana/grafana/pkg/services/star"
	starApi "github.com/grafana/grafana/pkg/services/star/api"
	"github.com/grafana/grafana/pkg/services/stats"
	"github.com/grafana/grafana/pkg/services/store"
	"github.com/grafana/grafana/pkg/services/store/entity/httpentitystore"
	"github.com/grafana/grafana/pkg/services/tag"
	"github.com/grafana/grafana/pkg/services/team"
	"github.com/grafana/grafana/pkg/services/teamguardian"
	tempUser "github.com/grafana/grafana/pkg/services/temp_user"
	"github.com/grafana/grafana/pkg/services/updatechecker"
	"github.com/grafana/grafana/pkg/services/user"
	"github.com/grafana/grafana/pkg/services/validations"
	"github.com/grafana/grafana/pkg/setting"
	"github.com/grafana/grafana/pkg/web"
)

type HTTPServer struct {
	*services.BasicService

	log              log.Logger
	web              *web.Mux
	context          context.Context
	httpSrv          *http.Server
	middlewares      []web.Handler
	namedMiddlewares []routing.RegisterNamedMiddleware
	bus              bus.Bus

	PluginContextProvider        *plugincontext.Provider
	RouteRegister                routing.RouteRegister
	RenderService                rendering.Service
	Cfg                          *setting.Cfg
	Features                     *featuremgmt.FeatureManager
	SettingsProvider             setting.Provider
	HooksService                 *hooks.HooksService
	navTreeService               navtree.Service
	CacheService                 *localcache.CacheService
	DataSourceCache              datasources.CacheService
	AuthTokenService             auth.UserTokenService
	QuotaService                 quota.Service
	RemoteCacheService           *remotecache.RemoteCache
	ProvisioningService          provisioning.ProvisioningService
	Login                        login.Service
	License                      licensing.Licensing
	AccessControl                accesscontrol.AccessControl
	DataProxy                    *datasourceproxy.DataSourceProxyService
	PluginRequestValidator       validations.PluginRequestValidator
	pluginClient                 plugins.Client
	pluginStore                  plugins.Store
	pluginInstaller              plugins.Installer
	pluginFileStore              plugins.FileStore
	pluginDashboardService       plugindashboards.Service
	pluginStaticRouteResolver    plugins.StaticRouteResolver
	pluginErrorResolver          plugins.ErrorResolver
	SearchService                search.Service
	ShortURLService              shorturls.Service
	QueryHistoryService          queryhistory.Service
	CorrelationsService          correlations.Service
	Live                         *live.GrafanaLive
	LivePushGateway              *pushhttp.Gateway
	StorageService               store.StorageService
	httpEntityStore              httpentitystore.HTTPEntityStore
	SearchV2HTTPService          searchV2.SearchHTTPService
	ContextHandler               *contexthandler.ContextHandler
	LoggerMiddleware             loggermw.Logger
	SQLStore                     db.DB
	AlertEngine                  *alerting.AlertEngine
	AlertNG                      *ngalert.AlertNG
	LibraryPanelService          librarypanels.Service
	LibraryElementService        libraryelements.Service
	SocialService                social.Service
	Listener                     net.Listener
	EncryptionService            encryption.Internal
	SecretsService               secrets.Service
	secretsPluginManager         plugins.SecretsPluginManager
	secretsStore                 secretsKV.SecretsKVStore
	secretsMigrator              secrets.Migrator
	secretsPluginMigrator        spm.SecretMigrationProvider
	DataSourcesService           datasources.DataSourceService
	cleanUpService               *cleanup.CleanUpService
	tracer                       tracing.Tracer
	grafanaUpdateChecker         *updatechecker.GrafanaService
	pluginsUpdateChecker         *updatechecker.PluginsService
	searchUsersService           searchusers.Service
	teamGuardian                 teamguardian.TeamGuardian
	queryDataService             query.Service
	serviceAccountsService       serviceaccounts.Service
	authInfoService              login.AuthInfoService
	authenticator                loginpkg.Authenticator
	teamPermissionsService       accesscontrol.TeamPermissionsService
	NotificationService          *notifications.NotificationService
	DashboardService             dashboards.DashboardService
	dashboardProvisioningService dashboards.DashboardProvisioningService
	folderService                folder.Service
	DatasourcePermissionsService permissions.DatasourcePermissionsService
	AlertNotificationService     *alerting.AlertNotificationService
	dashboardsnapshotsService    dashboardsnapshots.Service
	PluginSettings               pluginSettings.Service
	AvatarCacheServer            *avatar.AvatarCacheServer
	preferenceService            pref.Service
	Csrf                         csrf.Service
	folderPermissionsService     accesscontrol.FolderPermissionsService
	dashboardPermissionsService  accesscontrol.DashboardPermissionsService
	dashboardVersionService      dashver.Service
	PublicDashboardsApi          *publicdashboardsApi.Api
	starService                  star.Service
	Kinds                        *corekind.Base
	playlistService              playlist.Service
	apiKeyService                apikey.Service
	kvStore                      kvstore.KVStore
	pluginsCDNService            *pluginscdn.Service
	ExportService                export.ExportService

	userService          user.Service
	tempUserService      tempUser.Service
	loginAttemptService  loginAttempt.Service
	orgService           org.Service
	teamService          team.Service
	accesscontrolService accesscontrol.Service
	annotationsRepo      annotations.Repository
	tagService           tag.Service
	oauthTokenService    oauthtoken.OAuthTokenService
	statsService         stats.Service
	authnService         authn.Service
	starApi              *starApi.API
<<<<<<< HEAD
	cachingService       caching.CachingService

	errs chan error
=======
>>>>>>> 1a347bfb
}

type ServerOptions struct {
	Listener net.Listener
}

func ProvideHTTPServer(opts ServerOptions, cfg *setting.Cfg, routeRegister routing.RouteRegister, bus bus.Bus,
	renderService rendering.Service, licensing licensing.Licensing, hooksService *hooks.HooksService,
	cacheService *localcache.CacheService, sqlStore *sqlstore.SQLStore, alertEngine *alerting.AlertEngine,
	pluginRequestValidator validations.PluginRequestValidator, pluginStaticRouteResolver plugins.StaticRouteResolver,
	pluginDashboardService plugindashboards.Service, pluginStore plugins.Store, pluginClient plugins.Client,
	pluginErrorResolver plugins.ErrorResolver, pluginInstaller plugins.Installer, settingsProvider setting.Provider,
	dataSourceCache datasources.CacheService, userTokenService auth.UserTokenService,
	cleanUpService *cleanup.CleanUpService, shortURLService shorturls.Service, queryHistoryService queryhistory.Service, correlationsService correlations.Service, remoteCache *remotecache.RemoteCache, provisioningService provisioning.ProvisioningService,
	loginService login.Service, authenticator loginpkg.Authenticator, accessControl accesscontrol.AccessControl,
	dataSourceProxy *datasourceproxy.DataSourceProxyService, searchService *search.SearchService,
	live *live.GrafanaLive, livePushGateway *pushhttp.Gateway, plugCtxProvider *plugincontext.Provider,
	contextHandler *contexthandler.ContextHandler, loggerMiddleware loggermw.Logger, features *featuremgmt.FeatureManager,
	alertNG *ngalert.AlertNG, libraryPanelService librarypanels.Service, libraryElementService libraryelements.Service,
	quotaService quota.Service, socialService social.Service, tracer tracing.Tracer,
	encryptionService encryption.Internal, grafanaUpdateChecker *updatechecker.GrafanaService,
	pluginsUpdateChecker *updatechecker.PluginsService, searchUsersService searchusers.Service,
	dataSourcesService datasources.DataSourceService, queryDataService query.Service, pluginFileStore plugins.FileStore,
	teamGuardian teamguardian.TeamGuardian, serviceaccountsService serviceaccounts.Service,
	authInfoService login.AuthInfoService, storageService store.StorageService, httpEntityStore httpentitystore.HTTPEntityStore,
	notificationService *notifications.NotificationService, dashboardService dashboards.DashboardService,
	dashboardProvisioningService dashboards.DashboardProvisioningService, folderService folder.Service,
	datasourcePermissionsService permissions.DatasourcePermissionsService, alertNotificationService *alerting.AlertNotificationService,
	dashboardsnapshotsService dashboardsnapshots.Service, pluginSettings pluginSettings.Service,
	avatarCacheServer *avatar.AvatarCacheServer, preferenceService pref.Service,
	teamsPermissionsService accesscontrol.TeamPermissionsService, folderPermissionsService accesscontrol.FolderPermissionsService,
	dashboardPermissionsService accesscontrol.DashboardPermissionsService, dashboardVersionService dashver.Service,
	starService star.Service, csrfService csrf.Service, basekinds *corekind.Base,
	playlistService playlist.Service, apiKeyService apikey.Service, kvStore kvstore.KVStore,
	secretsMigrator secrets.Migrator, secretsPluginManager plugins.SecretsPluginManager, secretsService secrets.Service,
	secretsPluginMigrator spm.SecretMigrationProvider, secretsStore secretsKV.SecretsKVStore,
	publicDashboardsApi *publicdashboardsApi.Api, userService user.Service, tempUserService tempUser.Service,
	loginAttemptService loginAttempt.Service, orgService org.Service, teamService team.Service,
	accesscontrolService accesscontrol.Service, navTreeService navtree.Service,
	annotationRepo annotations.Repository, tagService tag.Service, searchv2HTTPService searchV2.SearchHTTPService, oauthTokenService oauthtoken.OAuthTokenService,
	statsService stats.Service, authnService authn.Service, pluginsCDNService *pluginscdn.Service,
<<<<<<< HEAD
	starApi *starApi.API, cachingService caching.CachingService,
	exportService export.ExportService,

	// NOTE: k8sAuthnzAPI isn't a code-dependency of httpserver. However, it needs to be exercised somewhere
	// in order for Wire to pull it in.
	// It's possible, registering it in the modules registry is the correct way to go
	_ *authnz.K8sAuthnzAPI,
=======
	starApi *starApi.API,
>>>>>>> 1a347bfb

) (*HTTPServer, error) {
	web.Env = cfg.Env
	m := web.New()

	hs := &HTTPServer{
		Cfg:                          cfg,
		RouteRegister:                routeRegister,
		bus:                          bus,
		RenderService:                renderService,
		License:                      licensing,
		HooksService:                 hooksService,
		CacheService:                 cacheService,
		SQLStore:                     sqlStore,
		AlertEngine:                  alertEngine,
		PluginRequestValidator:       pluginRequestValidator,
		pluginInstaller:              pluginInstaller,
		pluginClient:                 pluginClient,
		pluginStore:                  pluginStore,
		pluginStaticRouteResolver:    pluginStaticRouteResolver,
		pluginDashboardService:       pluginDashboardService,
		pluginErrorResolver:          pluginErrorResolver,
		pluginFileStore:              pluginFileStore,
		grafanaUpdateChecker:         grafanaUpdateChecker,
		pluginsUpdateChecker:         pluginsUpdateChecker,
		SettingsProvider:             settingsProvider,
		DataSourceCache:              dataSourceCache,
		AuthTokenService:             userTokenService,
		cleanUpService:               cleanUpService,
		ShortURLService:              shortURLService,
		QueryHistoryService:          queryHistoryService,
		CorrelationsService:          correlationsService,
		Features:                     features,
		StorageService:               storageService,
		RemoteCacheService:           remoteCache,
		ProvisioningService:          provisioningService,
		Login:                        loginService,
		AccessControl:                accessControl,
		DataProxy:                    dataSourceProxy,
		SearchV2HTTPService:          searchv2HTTPService,
		SearchService:                searchService,
		Live:                         live,
		LivePushGateway:              livePushGateway,
		PluginContextProvider:        plugCtxProvider,
		ContextHandler:               contextHandler,
		LoggerMiddleware:             loggerMiddleware,
		AlertNG:                      alertNG,
		LibraryPanelService:          libraryPanelService,
		LibraryElementService:        libraryElementService,
		QuotaService:                 quotaService,
		tracer:                       tracer,
		log:                          log.New("http.server"),
		web:                          m,
		Listener:                     opts.Listener,
		SocialService:                socialService,
		EncryptionService:            encryptionService,
		SecretsService:               secretsService,
		secretsPluginManager:         secretsPluginManager,
		secretsMigrator:              secretsMigrator,
		secretsPluginMigrator:        secretsPluginMigrator,
		secretsStore:                 secretsStore,
		httpEntityStore:              httpEntityStore,
		DataSourcesService:           dataSourcesService,
		searchUsersService:           searchUsersService,
		teamGuardian:                 teamGuardian,
		queryDataService:             queryDataService,
		serviceAccountsService:       serviceaccountsService,
		authInfoService:              authInfoService,
		authenticator:                authenticator,
		NotificationService:          notificationService,
		DashboardService:             dashboardService,
		dashboardProvisioningService: dashboardProvisioningService,
		folderService:                folderService,
		DatasourcePermissionsService: datasourcePermissionsService,
		teamPermissionsService:       teamsPermissionsService,
		AlertNotificationService:     alertNotificationService,
		dashboardsnapshotsService:    dashboardsnapshotsService,
		PluginSettings:               pluginSettings,
		AvatarCacheServer:            avatarCacheServer,
		preferenceService:            preferenceService,
		Csrf:                         csrfService,
		folderPermissionsService:     folderPermissionsService,
		dashboardPermissionsService:  dashboardPermissionsService,
		dashboardVersionService:      dashboardVersionService,
		starService:                  starService,
		Kinds:                        basekinds,
		playlistService:              playlistService,
		apiKeyService:                apiKeyService,
		kvStore:                      kvStore,
		PublicDashboardsApi:          publicDashboardsApi,
		userService:                  userService,
		tempUserService:              tempUserService,
		loginAttemptService:          loginAttemptService,
		orgService:                   orgService,
		teamService:                  teamService,
		navTreeService:               navTreeService,
		accesscontrolService:         accesscontrolService,
		annotationsRepo:              annotationRepo,
		tagService:                   tagService,
		oauthTokenService:            oauthTokenService,
		statsService:                 statsService,
		authnService:                 authnService,
		pluginsCDNService:            pluginsCDNService,
		starApi:                      starApi,
<<<<<<< HEAD
		cachingService:               cachingService,
		ExportService:                exportService,

		errs: make(chan error),
=======
>>>>>>> 1a347bfb
	}
	if hs.Listener != nil {
		hs.log.Debug("Using provided listener")
	}
	hs.registerRoutes()

	// Register access control scope resolver for annotations
	hs.AccessControl.RegisterScopeAttributeResolver(AnnotationTypeScopeResolver(hs.annotationsRepo))

	if err := hs.declareFixedRoles(); err != nil {
		return nil, err
	}

	hs.BasicService = services.NewBasicService(hs.start, hs.running, hs.stop).WithName(modules.HTTPServer)
	return hs, nil
}

func (hs *HTTPServer) AddMiddleware(middleware web.Handler) {
	hs.middlewares = append(hs.middlewares, middleware)
}

func (hs *HTTPServer) AddNamedMiddleware(middleware routing.RegisterNamedMiddleware) {
	hs.namedMiddlewares = append(hs.namedMiddlewares, middleware)
}

func (hs *HTTPServer) start(ctx context.Context) error {
	hs.context = ctx

	hs.applyRoutes()

	// Remove any square brackets enclosing IPv6 addresses, a format we support for backwards compatibility
	host := strings.TrimSuffix(strings.TrimPrefix(hs.Cfg.HTTPAddr, "["), "]")
	hs.httpSrv = &http.Server{
		Addr:        net.JoinHostPort(host, hs.Cfg.HTTPPort),
		Handler:     hs.web,
		ReadTimeout: hs.Cfg.ReadTimeout,
	}
	switch hs.Cfg.Protocol {
	case setting.HTTP2Scheme:
		if err := hs.configureHttp2(); err != nil {
			return err
		}
	case setting.HTTPSScheme:
		if err := hs.configureHttps(); err != nil {
			return err
		}
	default:
	}

	listener, err := hs.getListener()
	if err != nil {
		return err
	}

	if hs.Features.IsEnabled(featuremgmt.FlagK8S) {
		go func() {
			hs.errs <- hs.k8sWebhookServer()
		}()
	}

	hs.log.Info("HTTP Server Listen", "address", listener.Addr().String(), "protocol",
		hs.Cfg.Protocol, "subUrl", hs.Cfg.AppSubURL, "socket", hs.Cfg.SocketPath)
	switch hs.Cfg.Protocol {
	case setting.HTTPScheme, setting.SocketScheme:
		go func() {
			if err := hs.httpSrv.Serve(listener); err != nil {
				if errors.Is(err, http.ErrServerClosed) {
					hs.log.Debug("server was shutdown gracefully")
					close(hs.errs)
					return
				}
				hs.errs <- err
			}
		}()
	case setting.HTTP2Scheme, setting.HTTPSScheme:
		go func() {
			if err := hs.httpSrv.ServeTLS(listener, hs.Cfg.CertFile, hs.Cfg.KeyFile); err != nil {
				if errors.Is(err, http.ErrServerClosed) {
					hs.log.Debug("server was shutdown gracefully")
					close(hs.errs)
					return
				}
				hs.errs <- err
			}
		}()
	default:
		panic(fmt.Sprintf("Unhandled protocol %q", hs.Cfg.Protocol))
	}

	return nil
}

func (hs *HTTPServer) k8sWebhookServer() error {
	httpSrv := &http.Server{
		Addr:        net.JoinHostPort("127.0.0.1", "2999"),
		Handler:     hs.web,
		ReadTimeout: hs.Cfg.ReadTimeout,
	}

	listener, err := net.Listen("tcp", "127.0.0.1:2999")
	if err != nil {
		return fmt.Errorf("failed to open listener on address 127.0.0.1:2999 - %w", err)
	}

	hs.log.Info("HTTP Server Listen", "address", listener.Addr().String(), "protocol",
		hs.Cfg.Protocol, "subUrl", hs.Cfg.AppSubURL, "socket", hs.Cfg.SocketPath)

	certpath := path.Join(hs.Cfg.DataPath, "k8s", "apiserver.crt")
	keypath := path.Join(hs.Cfg.DataPath, "k8s", "apiserver.key")

	return httpSrv.ServeTLS(listener, certpath, keypath)
}

func (hs *HTTPServer) running(ctx context.Context) error {
	select {
	case err, ok := <-hs.errs:
		if !ok {
			return nil
		}
		return err
	case <-ctx.Done():
	}

	return nil
}

func (hs *HTTPServer) stop(failureReason error) error {
	if err := hs.httpSrv.Shutdown(context.Background()); err != nil {
		hs.log.Error("Failed to shutdown server", "error", err)
	}
	return failureReason
}

func (hs *HTTPServer) getListener() (net.Listener, error) {
	if hs.Listener != nil {
		return hs.Listener, nil
	}

	switch hs.Cfg.Protocol {
	case setting.HTTPScheme, setting.HTTPSScheme, setting.HTTP2Scheme:
		listener, err := net.Listen("tcp", hs.httpSrv.Addr)
		if err != nil {
			return nil, fmt.Errorf("failed to open listener on address %s: %w", hs.httpSrv.Addr, err)
		}
		return listener, nil
	case setting.SocketScheme:
		listener, err := net.ListenUnix("unix", &net.UnixAddr{Name: hs.Cfg.SocketPath, Net: "unix"})
		if err != nil {
			return nil, fmt.Errorf("failed to open listener for socket %s: %w", hs.Cfg.SocketPath, err)
		}

		// Make socket writable by group
		// nolint:gosec
		if err := os.Chmod(hs.Cfg.SocketPath, os.FileMode(hs.Cfg.SocketMode)); err != nil {
			return nil, fmt.Errorf("failed to change socket mode %d: %w", hs.Cfg.SocketMode, err)
		}

		// golang.org/pkg/os does not have chgrp
		// Changing the gid of a file without privileges requires that the target group is in the group of the process and that the process is the file owner
		if err := os.Chown(hs.Cfg.SocketPath, -1, hs.Cfg.SocketGid); err != nil {
			return nil, fmt.Errorf("failed to change socket group id %d: %w", hs.Cfg.SocketGid, err)
		}

		return listener, nil
	default:
		hs.log.Error("Invalid protocol", "protocol", hs.Cfg.Protocol)
		return nil, fmt.Errorf("invalid protocol %q", hs.Cfg.Protocol)
	}
}

func (hs *HTTPServer) configureHttps() error {
	if hs.Cfg.CertFile == "" {
		return errors.New("cert_file cannot be empty when using HTTPS")
	}

	if hs.Cfg.KeyFile == "" {
		return errors.New("cert_key cannot be empty when using HTTPS")
	}

	if _, err := os.Stat(hs.Cfg.CertFile); os.IsNotExist(err) {
		return fmt.Errorf(`cannot find SSL cert_file at %q`, hs.Cfg.CertFile)
	}

	if _, err := os.Stat(hs.Cfg.KeyFile); os.IsNotExist(err) {
		return fmt.Errorf(`cannot find SSL key_file at %q`, hs.Cfg.KeyFile)
	}

	tlsCfg := &tls.Config{
		MinVersion: tls.VersionTLS12,
		CipherSuites: []uint16{
			tls.TLS_ECDHE_ECDSA_WITH_AES_128_GCM_SHA256,
			tls.TLS_ECDHE_RSA_WITH_AES_128_GCM_SHA256,
			tls.TLS_ECDHE_ECDSA_WITH_AES_256_GCM_SHA384,
			tls.TLS_ECDHE_RSA_WITH_AES_256_GCM_SHA384,
			tls.TLS_ECDHE_RSA_WITH_AES_128_CBC_SHA,
			tls.TLS_ECDHE_ECDSA_WITH_AES_256_CBC_SHA,
			tls.TLS_ECDHE_RSA_WITH_AES_256_CBC_SHA,
			tls.TLS_RSA_WITH_AES_128_GCM_SHA256,
			tls.TLS_RSA_WITH_AES_256_GCM_SHA384,
			tls.TLS_RSA_WITH_AES_128_CBC_SHA,
			tls.TLS_RSA_WITH_AES_256_CBC_SHA,
		},
	}

	hs.httpSrv.TLSConfig = tlsCfg
	hs.httpSrv.TLSNextProto = make(map[string]func(*http.Server, *tls.Conn, http.Handler))

	return nil
}

func (hs *HTTPServer) configureHttp2() error {
	if hs.Cfg.CertFile == "" {
		return errors.New("cert_file cannot be empty when using HTTP2")
	}

	if hs.Cfg.KeyFile == "" {
		return errors.New("cert_key cannot be empty when using HTTP2")
	}

	if _, err := os.Stat(hs.Cfg.CertFile); os.IsNotExist(err) {
		return fmt.Errorf("cannot find SSL cert_file at %q", hs.Cfg.CertFile)
	}

	if _, err := os.Stat(hs.Cfg.KeyFile); os.IsNotExist(err) {
		return fmt.Errorf("cannot find SSL key_file at %q", hs.Cfg.KeyFile)
	}

	tlsCfg := &tls.Config{
		MinVersion: tls.VersionTLS12,
		CipherSuites: []uint16{
			tls.TLS_CHACHA20_POLY1305_SHA256,
			tls.TLS_AES_128_GCM_SHA256,
			tls.TLS_AES_256_GCM_SHA384,
			tls.TLS_ECDHE_ECDSA_WITH_AES_128_GCM_SHA256,
			tls.TLS_ECDHE_RSA_WITH_AES_128_GCM_SHA256,
			tls.TLS_ECDHE_ECDSA_WITH_AES_256_GCM_SHA384,
			tls.TLS_ECDHE_RSA_WITH_AES_256_GCM_SHA384,
			tls.TLS_ECDHE_ECDSA_WITH_CHACHA20_POLY1305,
			tls.TLS_ECDHE_RSA_WITH_CHACHA20_POLY1305,
		},
		NextProtos: []string{"h2", "http/1.1"},
	}

	hs.httpSrv.TLSConfig = tlsCfg

	return nil
}

func (hs *HTTPServer) applyRoutes() {
	// start with middlewares & static routes
	hs.addMiddlewaresAndStaticRoutes()
	// then add view routes & api routes
	hs.RouteRegister.Register(hs.web, hs.namedMiddlewares...)
	// lastly not found route
	hs.web.NotFound(middleware.ProvideRouteOperationName("notfound"), middleware.ReqSignedIn, hs.NotFoundHandler)
}

func (hs *HTTPServer) addMiddlewaresAndStaticRoutes() {
	m := hs.web

	m.Use(middleware.RequestTracing(hs.tracer))
	m.Use(middleware.RequestMetrics(hs.Features))

	m.UseMiddleware(hs.LoggerMiddleware.Middleware())

	if hs.Cfg.EnableGzip {
		m.UseMiddleware(middleware.Gziper())
	}

	m.UseMiddleware(middleware.Recovery(hs.Cfg))
	m.UseMiddleware(hs.Csrf.Middleware())

	hs.mapStatic(m, hs.Cfg.StaticRootPath, "build", "public/build")
	hs.mapStatic(m, hs.Cfg.StaticRootPath, "", "public", "/public/views/swagger.html")
	hs.mapStatic(m, hs.Cfg.StaticRootPath, "robots.txt", "robots.txt")

	if hs.Cfg.ImageUploadProvider == "local" {
		hs.mapStatic(m, hs.Cfg.ImagesDir, "", "/public/img/attachments")
	}

	if len(hs.Cfg.CustomResponseHeaders) > 0 {
		m.Use(middleware.AddCustomResponseHeaders(hs.Cfg))
	}

	m.Use(middleware.AddDefaultResponseHeaders(hs.Cfg))

	if hs.Cfg.ServeFromSubPath && hs.Cfg.AppSubURL != "" {
		m.SetURLPrefix(hs.Cfg.AppSubURL)
		m.UseMiddleware(middleware.SubPathRedirect(hs.Cfg))
	}

	m.UseMiddleware(web.Renderer(filepath.Join(hs.Cfg.StaticRootPath, "views"), "[[", "]]"))

	// These endpoints are used for monitoring the Grafana instance
	// and should not be redirected or rejected.
	m.Use(hs.healthzHandler)
	m.Use(hs.apiHealthHandler)
	m.Use(hs.metricsEndpoint)
	m.Use(hs.pluginMetricsEndpoint)
	m.Use(hs.frontendLogEndpoints())

	m.UseMiddleware(hs.ContextHandler.Middleware)
	m.Use(middleware.OrgRedirect(hs.Cfg, hs.userService))

	if !hs.Features.IsEnabled(featuremgmt.FlagAuthnService) {
		m.Use(accesscontrol.LoadPermissionsMiddleware(hs.accesscontrolService))
	}

	// needs to be after context handler
	if hs.Cfg.EnforceDomain {
		m.Use(middleware.ValidateHostHeader(hs.Cfg))
	}

	m.Use(middleware.HandleNoCacheHeaders)

	if hs.Cfg.CSPEnabled || hs.Cfg.CSPReportOnlyEnabled {
		m.UseMiddleware(middleware.ContentSecurityPolicy(hs.Cfg, hs.log))
	}

	for _, mw := range hs.middlewares {
		m.Use(mw)
	}
}

func (hs *HTTPServer) metricsEndpoint(ctx *web.Context) {
	if !hs.Cfg.MetricsEndpointEnabled {
		return
	}

	if ctx.Req.Method != http.MethodGet || ctx.Req.URL.Path != "/metrics" {
		return
	}

	if hs.metricsEndpointBasicAuthEnabled() && !BasicAuthenticatedRequest(ctx.Req, hs.Cfg.MetricsEndpointBasicAuthUsername, hs.Cfg.MetricsEndpointBasicAuthPassword) {
		ctx.Resp.WriteHeader(http.StatusUnauthorized)
		return
	}

	promhttp.
		HandlerFor(prometheus.DefaultGatherer, promhttp.HandlerOpts{EnableOpenMetrics: true}).
		ServeHTTP(ctx.Resp, ctx.Req)
}

// healthzHandler always return 200 - Ok if Grafana's web server is running
func (hs *HTTPServer) healthzHandler(ctx *web.Context) {
	notHeadOrGet := ctx.Req.Method != http.MethodGet && ctx.Req.Method != http.MethodHead
	if notHeadOrGet || ctx.Req.URL.Path != "/healthz" {
		return
	}

	ctx.Resp.WriteHeader(http.StatusOK)
	if _, err := ctx.Resp.Write([]byte("Ok")); err != nil {
		hs.log.Error("could not write to response", "err", err)
	}
}

// apiHealthHandler will return ok if Grafana's web server is running and it
// can access the database. If the database cannot be accessed it will return
// http status code 503.
func (hs *HTTPServer) apiHealthHandler(ctx *web.Context) {
	notHeadOrGet := ctx.Req.Method != http.MethodGet && ctx.Req.Method != http.MethodHead
	if notHeadOrGet || ctx.Req.URL.Path != "/api/health" {
		return
	}

	data := simplejson.New()
	data.Set("database", "ok")
	if !hs.Cfg.AnonymousHideVersion {
		data.Set("version", hs.Cfg.BuildVersion)
		data.Set("commit", hs.Cfg.BuildCommit)
	}

	if !hs.databaseHealthy(ctx.Req.Context()) {
		data.Set("database", "failing")
		ctx.Resp.Header().Set("Content-Type", "application/json; charset=UTF-8")
		ctx.Resp.WriteHeader(http.StatusServiceUnavailable)
	} else {
		ctx.Resp.Header().Set("Content-Type", "application/json; charset=UTF-8")
		ctx.Resp.WriteHeader(http.StatusOK)
	}

	dataBytes, err := data.EncodePretty()
	if err != nil {
		hs.log.Error("Failed to encode data", "err", err)
		return
	}

	if _, err := ctx.Resp.Write(dataBytes); err != nil {
		hs.log.Error("Failed to write to response", "err", err)
	}
}

func (hs *HTTPServer) mapStatic(m *web.Mux, rootDir string, dir string, prefix string, exclude ...string) {
	headers := func(c *web.Context) {
		c.Resp.Header().Set("Cache-Control", "public, max-age=3600")
	}

	if prefix == "public/build" {
		headers = func(c *web.Context) {
			c.Resp.Header().Set("Cache-Control", "public, max-age=31536000")
		}
	}

	if hs.Cfg.Env == setting.Dev {
		headers = func(c *web.Context) {
			c.Resp.Header().Set("Cache-Control", "max-age=0, must-revalidate, no-cache")
		}
	}

	m.Use(httpstatic.Static(
		path.Join(rootDir, dir),
		httpstatic.StaticOptions{
			SkipLogging: true,
			Prefix:      prefix,
			AddHeaders:  headers,
			Exclude:     exclude,
		},
	))
}

func (hs *HTTPServer) metricsEndpointBasicAuthEnabled() bool {
	return hs.Cfg.MetricsEndpointBasicAuthUsername != "" && hs.Cfg.MetricsEndpointBasicAuthPassword != ""
}<|MERGE_RESOLUTION|>--- conflicted
+++ resolved
@@ -12,6 +12,7 @@
 	"path/filepath"
 	"strings"
 
+	"github.com/grafana/grafana/pkg/services/caching"
 	"github.com/grafana/grafana/pkg/services/k8s/authnz"
 
 	"github.com/prometheus/client_golang/prometheus"
@@ -214,12 +215,9 @@
 	statsService         stats.Service
 	authnService         authn.Service
 	starApi              *starApi.API
-<<<<<<< HEAD
 	cachingService       caching.CachingService
 
 	errs chan error
-=======
->>>>>>> 1a347bfb
 }
 
 type ServerOptions struct {
@@ -261,18 +259,13 @@
 	accesscontrolService accesscontrol.Service, navTreeService navtree.Service,
 	annotationRepo annotations.Repository, tagService tag.Service, searchv2HTTPService searchV2.SearchHTTPService, oauthTokenService oauthtoken.OAuthTokenService,
 	statsService stats.Service, authnService authn.Service, pluginsCDNService *pluginscdn.Service,
-<<<<<<< HEAD
 	starApi *starApi.API, cachingService caching.CachingService,
+
 	exportService export.ExportService,
-
 	// NOTE: k8sAuthnzAPI isn't a code-dependency of httpserver. However, it needs to be exercised somewhere
 	// in order for Wire to pull it in.
 	// It's possible, registering it in the modules registry is the correct way to go
 	_ *authnz.K8sAuthnzAPI,
-=======
-	starApi *starApi.API,
->>>>>>> 1a347bfb
-
 ) (*HTTPServer, error) {
 	web.Env = cfg.Env
 	m := web.New()
@@ -376,13 +369,10 @@
 		authnService:                 authnService,
 		pluginsCDNService:            pluginsCDNService,
 		starApi:                      starApi,
-<<<<<<< HEAD
 		cachingService:               cachingService,
 		ExportService:                exportService,
 
 		errs: make(chan error),
-=======
->>>>>>> 1a347bfb
 	}
 	if hs.Listener != nil {
 		hs.log.Debug("Using provided listener")
