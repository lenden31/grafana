package api

import (
	"context"
	"encoding/json"
	"errors"
	"fmt"
	"io/ioutil"
	"net/http"
	"path/filepath"
	"testing"

	"github.com/grafana/grafana/pkg/api/dtos"
	"github.com/grafana/grafana/pkg/api/response"
	"github.com/grafana/grafana/pkg/api/routing"
	"github.com/grafana/grafana/pkg/bus"
	"github.com/grafana/grafana/pkg/components/simplejson"
	dboards "github.com/grafana/grafana/pkg/dashboards"
	"github.com/grafana/grafana/pkg/infra/usagestats"
	"github.com/grafana/grafana/pkg/models"
	"github.com/grafana/grafana/pkg/services/alerting"
	"github.com/grafana/grafana/pkg/services/dashboards"
	"github.com/grafana/grafana/pkg/services/libraryelements"
	"github.com/grafana/grafana/pkg/services/live"
	"github.com/grafana/grafana/pkg/services/provisioning"
	"github.com/grafana/grafana/pkg/services/quota"
	"github.com/grafana/grafana/pkg/services/sqlstore"
	"github.com/grafana/grafana/pkg/setting"
	"github.com/grafana/grafana/pkg/web"
	"github.com/stretchr/testify/assert"
	"github.com/stretchr/testify/require"
)

func TestGetHomeDashboard(t *testing.T) {
	httpReq, err := http.NewRequest(http.MethodGet, "", nil)
	require.NoError(t, err)
	req := &models.ReqContext{SignedInUser: &models.SignedInUser{}, Context: &web.Context{Req: httpReq}}
	cfg := setting.NewCfg()
	cfg.StaticRootPath = "../../public/"

	hs := &HTTPServer{
		Cfg: cfg, Bus: bus.New(),
		pluginStore: &fakePluginStore{},
	}
	hs.Bus.AddHandler(func(_ context.Context, query *models.GetPreferencesWithDefaultsQuery) error {
		query.Result = &models.Preferences{
			HomeDashboardId: 0,
		}
		return nil
	})

	tests := []struct {
		name                  string
		defaultSetting        string
		expectedDashboardPath string
	}{
		{name: "using default config", defaultSetting: "", expectedDashboardPath: "../../public/dashboards/home.json"},
		{name: "custom path", defaultSetting: "../../public/dashboards/default.json", expectedDashboardPath: "../../public/dashboards/default.json"},
	}

	for _, tc := range tests {
		t.Run(tc.name, func(t *testing.T) {
			dash := dtos.DashboardFullWithMeta{}
			dash.Meta.IsHome = true
			dash.Meta.FolderTitle = "General"

			homeDashJSON, err := ioutil.ReadFile(tc.expectedDashboardPath)
			require.NoError(t, err, "must be able to read expected dashboard file")
			hs.Cfg.DefaultHomeDashboardPath = tc.defaultSetting
			bytes, err := simplejson.NewJson(homeDashJSON)
			require.NoError(t, err, "must be able to encode file as JSON")

			dash.Dashboard = bytes

			b, err := json.Marshal(dash)
			require.NoError(t, err, "must be able to marshal object to JSON")

			res := hs.GetHomeDashboard(req)
			nr, ok := res.(*response.NormalResponse)
			require.True(t, ok, "should return *NormalResponse")
			require.Equal(t, b, nr.Body(), "default home dashboard should equal content on disk")
		})
	}
}

type testState struct {
	dashQueries []*models.GetDashboardQuery
}

func newTestLive(t *testing.T) *live.GrafanaLive {
	cfg := &setting.Cfg{AppURL: "http://localhost:3000/"}
<<<<<<< HEAD
	gLive, err := live.ProvideService(nil, cfg, routing.NewRouteRegister(), nil, nil, nil, nil, sqlstore.InitTestDB(t), nil, &usagestats.UsageStatsMock{T: t}, nil, nil)
=======
	gLive, err := live.ProvideService(nil, cfg, routing.NewRouteRegister(), nil, nil, nil, sqlstore.InitTestDB(t), nil, &usagestats.UsageStatsMock{T: t}, nil)
>>>>>>> 62b69a0b
	require.NoError(t, err)
	return gLive
}

// This tests three main scenarios.
// If a user has access to execute an action on a dashboard:
//   1. and the dashboard is in a folder which does not have an acl
//   2. and the dashboard is in a folder which does have an acl
// 3. Post dashboard response tests

func TestDashboardAPIEndpoint(t *testing.T) {
	t.Run("Given a dashboard with a parent folder which does not have an ACL", func(t *testing.T) {
		setUp := func() *testState {
			fakeDash := models.NewDashboard("Child dash")
			fakeDash.Id = 1
			fakeDash.FolderId = 1
			fakeDash.HasAcl = false

			bus.AddHandler("test", func(ctx context.Context, query *models.GetDashboardsBySlugQuery) error {
				dashboards := []*models.Dashboard{fakeDash}
				query.Result = dashboards
				return nil
			})

			state := &testState{}

			bus.AddHandler("test", func(ctx context.Context, query *models.GetDashboardQuery) error {
				query.Result = fakeDash
				state.dashQueries = append(state.dashQueries, query)
				return nil
			})

			viewerRole := models.ROLE_VIEWER
			editorRole := models.ROLE_EDITOR

			aclMockResp := []*models.DashboardAclInfoDTO{
				{Role: &viewerRole, Permission: models.PERMISSION_VIEW},
				{Role: &editorRole, Permission: models.PERMISSION_EDIT},
			}

			bus.AddHandler("test", func(ctx context.Context, query *models.GetDashboardAclInfoListQuery) error {
				query.Result = aclMockResp
				return nil
			})

			bus.AddHandler("test", func(ctx context.Context, query *models.GetTeamsByUserQuery) error {
				query.Result = []*models.TeamDTO{}
				return nil
			})

			return state
		}

		// This tests two scenarios:
		// 1. user is an org viewer
		// 2. user is an org editor

		t.Run("When user is an Org Viewer", func(t *testing.T) {
			role := models.ROLE_VIEWER

			loggedInUserScenarioWithRole(t, "When calling GET on", "GET", "/api/dashboards/uid/abcdefghi",
				"/api/dashboards/uid/:uid", role, func(sc *scenarioContext) {
					state := setUp()

					dash := getDashboardShouldReturn200(sc)

					assert.Equal(t, "abcdefghi", state.dashQueries[0].Uid)

					assert.False(t, dash.Meta.CanEdit)
					assert.False(t, dash.Meta.CanSave)
					assert.False(t, dash.Meta.CanAdmin)
				})

			loggedInUserScenarioWithRole(t, "When calling DELETE on", "DELETE", "/api/dashboards/uid/abcdefghi",
				"/api/dashboards/uid/:uid", role, func(sc *scenarioContext) {
					state := setUp()

					callDeleteDashboardBySlug(sc, &HTTPServer{
						Cfg:                   setting.NewCfg(),
						LibraryPanelService:   &mockLibraryPanelService{},
						LibraryElementService: &mockLibraryElementService{},
					})
					assert.Equal(t, 403, sc.resp.Code)

					assert.Equal(t, "abcdefghi", state.dashQueries[0].Uid)
				})

			loggedInUserScenarioWithRole(t, "When calling GET on", "GET", "/api/dashboards/id/2/versions/1",
				"/api/dashboards/id/:dashboardId/versions/:id", role, func(sc *scenarioContext) {
					setUp()

					callGetDashboardVersion(sc)
					assert.Equal(t, 403, sc.resp.Code)
				})

			loggedInUserScenarioWithRole(t, "When calling GET on", "GET", "/api/dashboards/id/2/versions",
				"/api/dashboards/id/:dashboardId/versions", role, func(sc *scenarioContext) {
					setUp()

					callGetDashboardVersions(sc)
					assert.Equal(t, 403, sc.resp.Code)
				})
		})

		t.Run("When user is an Org Editor", func(t *testing.T) {
			role := models.ROLE_EDITOR

			loggedInUserScenarioWithRole(t, "When calling GET on", "GET", "/api/dashboards/uid/abcdefghi",
				"/api/dashboards/uid/:uid", role, func(sc *scenarioContext) {
					state := setUp()

					dash := getDashboardShouldReturn200(sc)

					assert.Equal(t, "abcdefghi", state.dashQueries[0].Uid)
					assert.True(t, dash.Meta.CanEdit)
					assert.True(t, dash.Meta.CanSave)
					assert.False(t, dash.Meta.CanAdmin)
				})

			loggedInUserScenarioWithRole(t, "When calling DELETE on", "DELETE", "/api/dashboards/uid/abcdefghi",
				"/api/dashboards/uid/:uid", role, func(sc *scenarioContext) {
					state := setUp()

					callDeleteDashboardBySlug(sc, &HTTPServer{
						Cfg:                   setting.NewCfg(),
						LibraryPanelService:   &mockLibraryPanelService{},
						LibraryElementService: &mockLibraryElementService{},
					})
					assert.Equal(t, 200, sc.resp.Code)
					assert.Equal(t, "abcdefghi", state.dashQueries[0].Uid)
				})

			loggedInUserScenarioWithRole(t, "When calling GET on", "GET", "/api/dashboards/id/2/versions/1",
				"/api/dashboards/id/:dashboardId/versions/:id", role, func(sc *scenarioContext) {
					setUp()

					callGetDashboardVersion(sc)
					assert.Equal(t, 200, sc.resp.Code)
				})

			loggedInUserScenarioWithRole(t, "When calling GET on", "GET", "/api/dashboards/id/2/versions",
				"/api/dashboards/id/:dashboardId/versions", role, func(sc *scenarioContext) {
					setUp()

					callGetDashboardVersions(sc)
					assert.Equal(t, 200, sc.resp.Code)
				})
		})
	})

	t.Run("Given a dashboard with a parent folder which has an ACL", func(t *testing.T) {
		hs := &HTTPServer{
			Cfg:                   setting.NewCfg(),
			Live:                  newTestLive(t),
			LibraryPanelService:   &mockLibraryPanelService{},
			LibraryElementService: &mockLibraryElementService{},
		}

		setUp := func() *testState {
			state := &testState{}

			fakeDash := models.NewDashboard("Child dash")
			fakeDash.Id = 1
			fakeDash.FolderId = 1
			fakeDash.HasAcl = true

			origCanEdit := setting.ViewersCanEdit
			t.Cleanup(func() {
				setting.ViewersCanEdit = origCanEdit
			})
			setting.ViewersCanEdit = false

			bus.AddHandler("test", func(ctx context.Context, query *models.GetDashboardsBySlugQuery) error {
				dashboards := []*models.Dashboard{fakeDash}
				query.Result = dashboards
				return nil
			})

			aclMockResp := []*models.DashboardAclInfoDTO{
				{
					DashboardId: 1,
					Permission:  models.PERMISSION_EDIT,
					UserId:      200,
				},
			}

			bus.AddHandler("test", func(ctx context.Context, query *models.GetDashboardAclInfoListQuery) error {
				query.Result = aclMockResp
				return nil
			})

			bus.AddHandler("test", func(ctx context.Context, query *models.GetDashboardQuery) error {
				query.Result = fakeDash
				state.dashQueries = append(state.dashQueries, query)
				return nil
			})

			bus.AddHandler("test", func(ctx context.Context, query *models.GetTeamsByUserQuery) error {
				query.Result = []*models.TeamDTO{}
				return nil
			})

			return state
		}

		// This tests six scenarios:
		// 1. user is an org viewer AND has no permissions for this dashboard
		// 2. user is an org editor AND has no permissions for this dashboard
		// 3. user is an org viewer AND has been granted edit permission for the dashboard
		// 4. user is an org viewer AND all viewers have edit permission for this dashboard
		// 5. user is an org viewer AND has been granted an admin permission
		// 6. user is an org editor AND has been granted a view permission

		t.Run("When user is an Org Viewer and has no permissions for this dashboard", func(t *testing.T) {
			role := models.ROLE_VIEWER

			loggedInUserScenarioWithRole(t, "When calling GET on", "GET", "/api/dashboards/uid/abcdefghi",
				"/api/dashboards/uid/:uid", role, func(sc *scenarioContext) {
					state := setUp()

					sc.handlerFunc = hs.GetDashboard
					sc.fakeReqWithParams("GET", sc.url, map[string]string{}).exec()
					assert.Equal(t, "abcdefghi", state.dashQueries[0].Uid)
					assert.Equal(t, 403, sc.resp.Code)
				})

			loggedInUserScenarioWithRole(t, "When calling DELETE on", "DELETE", "/api/dashboards/uid/abcdefghi",
				"/api/dashboards/uid/:uid", role, func(sc *scenarioContext) {
					state := setUp()

					callDeleteDashboardByUID(sc, hs)
					assert.Equal(t, 403, sc.resp.Code)
					assert.Equal(t, "abcdefghi", state.dashQueries[0].Uid)
				})

			loggedInUserScenarioWithRole(t, "When calling GET on", "GET", "/api/dashboards/id/2/versions/1",
				"/api/dashboards/id/:dashboardId/versions/:id", role, func(sc *scenarioContext) {
					setUp()

					callGetDashboardVersion(sc)
					assert.Equal(t, 403, sc.resp.Code)
				})

			loggedInUserScenarioWithRole(t, "When calling GET on", "GET", "/api/dashboards/id/2/versions",
				"/api/dashboards/id/:dashboardId/versions", role, func(sc *scenarioContext) {
					setUp()

					callGetDashboardVersions(sc)
					assert.Equal(t, 403, sc.resp.Code)
				})
		})

		t.Run("When user is an Org Editor and has no permissions for this dashboard", func(t *testing.T) {
			role := models.ROLE_EDITOR

			loggedInUserScenarioWithRole(t, "When calling GET on", "GET", "/api/dashboards/uid/abcdefghi",
				"/api/dashboards/uid/:uid", role, func(sc *scenarioContext) {
					state := setUp()

					sc.handlerFunc = hs.GetDashboard
					sc.fakeReqWithParams("GET", sc.url, map[string]string{}).exec()

					assert.Equal(t, "abcdefghi", state.dashQueries[0].Uid)
					assert.Equal(t, 403, sc.resp.Code)
				})

			loggedInUserScenarioWithRole(t, "When calling DELETE on", "DELETE", "/api/dashboards/uid/abcdefghi",
				"/api/dashboards/uid/:uid", role, func(sc *scenarioContext) {
					state := setUp()

					callDeleteDashboardByUID(sc, hs)
					assert.Equal(t, 403, sc.resp.Code)
					assert.Equal(t, "abcdefghi", state.dashQueries[0].Uid)
				})

			loggedInUserScenarioWithRole(t, "When calling GET on", "GET", "/api/dashboards/id/2/versions/1",
				"/api/dashboards/id/:dashboardId/versions/:id", role, func(sc *scenarioContext) {
					setUp()

					callGetDashboardVersion(sc)
					assert.Equal(t, 403, sc.resp.Code)
				})

			loggedInUserScenarioWithRole(t, "When calling GET on", "GET", "/api/dashboards/id/2/versions",
				"/api/dashboards/id/:dashboardId/versions", role, func(sc *scenarioContext) {
					setUp()

					callGetDashboardVersions(sc)
					assert.Equal(t, 403, sc.resp.Code)
				})
		})

		t.Run("When user is an Org Viewer but has an edit permission", func(t *testing.T) {
			role := models.ROLE_VIEWER

			mockResult := []*models.DashboardAclInfoDTO{
				{OrgId: 1, DashboardId: 2, UserId: 1, Permission: models.PERMISSION_EDIT},
			}

			setUpInner := func() *testState {
				state := setUp()
				bus.AddHandler("test", func(ctx context.Context, query *models.GetDashboardAclInfoListQuery) error {
					query.Result = mockResult
					return nil
				})
				return state
			}

			loggedInUserScenarioWithRole(t, "When calling GET on", "GET", "/api/dashboards/uid/abcdefghi",
				"/api/dashboards/uid/:uid", role, func(sc *scenarioContext) {
					state := setUpInner()

					dash := getDashboardShouldReturn200(sc)

					assert.Equal(t, "abcdefghi", state.dashQueries[0].Uid)
					assert.True(t, dash.Meta.CanEdit)
					assert.True(t, dash.Meta.CanSave)
					assert.False(t, dash.Meta.CanAdmin)
				})

			loggedInUserScenarioWithRole(t, "When calling DELETE on", "DELETE", "/api/dashboards/uid/abcdefghi", "/api/dashboards/uid/:uid", role, func(sc *scenarioContext) {
				state := setUpInner()

				callDeleteDashboardByUID(sc, hs)
				assert.Equal(t, 200, sc.resp.Code)
				assert.Equal(t, "abcdefghi", state.dashQueries[0].Uid)
			})

			loggedInUserScenarioWithRole(t, "When calling GET on", "GET", "/api/dashboards/id/2/versions/1", "/api/dashboards/id/:dashboardId/versions/:id", role, func(sc *scenarioContext) {
				setUpInner()

				callGetDashboardVersion(sc)
				assert.Equal(t, 200, sc.resp.Code)
			})

			loggedInUserScenarioWithRole(t, "When calling GET on", "GET", "/api/dashboards/id/2/versions", "/api/dashboards/id/:dashboardId/versions", role, func(sc *scenarioContext) {
				setUpInner()

				callGetDashboardVersions(sc)
				assert.Equal(t, 200, sc.resp.Code)
			})
		})

		t.Run("When user is an Org Viewer and viewers can edit", func(t *testing.T) {
			role := models.ROLE_VIEWER

			setUpInner := func() *testState {
				state := setUp()

				mockResult := []*models.DashboardAclInfoDTO{
					{OrgId: 1, DashboardId: 2, UserId: 1, Permission: models.PERMISSION_VIEW},
				}

				bus.AddHandler("test", func(ctx context.Context, query *models.GetDashboardAclInfoListQuery) error {
					query.Result = mockResult
					return nil
				})

				origCanEdit := setting.ViewersCanEdit
				t.Cleanup(func() {
					setting.ViewersCanEdit = origCanEdit
				})
				setting.ViewersCanEdit = true

				return state
			}

			loggedInUserScenarioWithRole(t, "When calling GET on", "GET", "/api/dashboards/uid/abcdefghi", "/api/dashboards/uid/:uid", role, func(sc *scenarioContext) {
				state := setUpInner()

				require.True(t, setting.ViewersCanEdit)
				dash := getDashboardShouldReturn200(sc)

				assert.Equal(t, "abcdefghi", state.dashQueries[0].Uid)
				assert.True(t, dash.Meta.CanEdit)
				assert.False(t, dash.Meta.CanSave)
				assert.False(t, dash.Meta.CanAdmin)
			})

			loggedInUserScenarioWithRole(t, "When calling DELETE on", "DELETE", "/api/dashboards/uid/abcdefghi", "/api/dashboards/uid/:uid", role, func(sc *scenarioContext) {
				state := setUpInner()

				callDeleteDashboardByUID(sc, hs)
				assert.Equal(t, 403, sc.resp.Code)
				assert.Equal(t, "abcdefghi", state.dashQueries[0].Uid)
			})
		})

		t.Run("When user is an Org Viewer but has an admin permission", func(t *testing.T) {
			role := models.ROLE_VIEWER

			setUpInner := func() *testState {
				state := setUp()

				mockResult := []*models.DashboardAclInfoDTO{
					{OrgId: 1, DashboardId: 2, UserId: 1, Permission: models.PERMISSION_ADMIN},
				}
				bus.AddHandler("test", func(ctx context.Context, query *models.GetDashboardAclInfoListQuery) error {
					query.Result = mockResult
					return nil
				})
				return state
			}

			loggedInUserScenarioWithRole(t, "When calling GET on", "GET", "/api/dashboards/uid/abcdefghi", "/api/dashboards/uid/:uid", role, func(sc *scenarioContext) {
				state := setUpInner()

				dash := getDashboardShouldReturn200(sc)

				assert.Equal(t, "abcdefghi", state.dashQueries[0].Uid)
				assert.True(t, dash.Meta.CanEdit)
				assert.True(t, dash.Meta.CanSave)
				assert.True(t, dash.Meta.CanAdmin)
			})

			loggedInUserScenarioWithRole(t, "When calling DELETE on", "DELETE", "/api/dashboards/uid/abcdefghi", "/api/dashboards/uid/:uid", role, func(sc *scenarioContext) {
				state := setUpInner()

				callDeleteDashboardByUID(sc, hs)
				assert.Equal(t, 200, sc.resp.Code)
				assert.Equal(t, "abcdefghi", state.dashQueries[0].Uid)
			})

			loggedInUserScenarioWithRole(t, "When calling GET on", "GET", "/api/dashboards/id/2/versions/1", "/api/dashboards/id/:dashboardId/versions/:id", role, func(sc *scenarioContext) {
				setUpInner()

				callGetDashboardVersion(sc)
				assert.Equal(t, 200, sc.resp.Code)
			})

			loggedInUserScenarioWithRole(t, "When calling GET on", "GET", "/api/dashboards/id/2/versions", "/api/dashboards/id/:dashboardId/versions", role, func(sc *scenarioContext) {
				setUpInner()

				callGetDashboardVersions(sc)
				assert.Equal(t, 200, sc.resp.Code)
			})
		})

		t.Run("When user is an Org Editor but has a view permission", func(t *testing.T) {
			role := models.ROLE_EDITOR

			setUpInner := func() *testState {
				state := setUp()

				mockResult := []*models.DashboardAclInfoDTO{
					{OrgId: 1, DashboardId: 2, UserId: 1, Permission: models.PERMISSION_VIEW},
				}
				bus.AddHandler("test", func(ctx context.Context, query *models.GetDashboardAclInfoListQuery) error {
					query.Result = mockResult
					return nil
				})
				return state
			}

			loggedInUserScenarioWithRole(t, "When calling GET on", "GET", "/api/dashboards/uid/abcdefghi", "/api/dashboards/uid/:uid", role, func(sc *scenarioContext) {
				state := setUpInner()

				dash := getDashboardShouldReturn200(sc)
				assert.Equal(t, "abcdefghi", state.dashQueries[0].Uid)
				assert.False(t, dash.Meta.CanEdit)
				assert.False(t, dash.Meta.CanSave)
			})

			loggedInUserScenarioWithRole(t, "When calling DELETE on", "DELETE", "/api/dashboards/uid/abcdefghi", "/api/dashboards/uid/:uid", role, func(sc *scenarioContext) {
				state := setUpInner()

				callDeleteDashboardByUID(sc, hs)
				assert.Equal(t, 403, sc.resp.Code)
				assert.Equal(t, "abcdefghi", state.dashQueries[0].Uid)
			})

			loggedInUserScenarioWithRole(t, "When calling GET on", "GET", "/api/dashboards/id/2/versions/1", "/api/dashboards/id/:dashboardId/versions/:id", role, func(sc *scenarioContext) {
				setUpInner()

				callGetDashboardVersion(sc)
				assert.Equal(t, 403, sc.resp.Code)
			})

			loggedInUserScenarioWithRole(t, "When calling GET on", "GET", "/api/dashboards/id/2/versions", "/api/dashboards/id/:dashboardId/versions", role, func(sc *scenarioContext) {
				setUpInner()

				callGetDashboardVersions(sc)
				assert.Equal(t, 403, sc.resp.Code)
			})
		})
	})

	t.Run("Given two dashboards with the same title in different folders", func(t *testing.T) {
		dashOne := models.NewDashboard("dash")
		dashOne.Id = 2
		dashOne.FolderId = 1
		dashOne.HasAcl = false

		dashTwo := models.NewDashboard("dash")
		dashTwo.Id = 4
		dashTwo.FolderId = 3
		dashTwo.HasAcl = false

		bus.AddHandler("test", func(ctx context.Context, query *models.GetDashboardsBySlugQuery) error {
			dashboards := []*models.Dashboard{dashOne, dashTwo}
			query.Result = dashboards
			return nil
		})
	})

	t.Run("Post dashboard response tests", func(t *testing.T) {
		// This tests that a valid request returns correct response
		t.Run("Given a correct request for creating a dashboard", func(t *testing.T) {
			const folderID int64 = 3
			const dashID int64 = 2

			cmd := models.SaveDashboardCommand{
				OrgId:  1,
				UserId: 5,
				Dashboard: simplejson.NewFromAny(map[string]interface{}{
					"title": "Dash",
				}),
				Overwrite: true,
				FolderId:  folderID,
				IsFolder:  false,
				Message:   "msg",
			}

			mock := &dashboards.FakeDashboardService{
				SaveDashboardResult: &models.Dashboard{
					Id:      dashID,
					Uid:     "uid",
					Title:   "Dash",
					Slug:    "dash",
					Version: 2,
				},
			}

			postDashboardScenario(t, "When calling POST on", "/api/dashboards", "/api/dashboards", mock, nil, cmd, func(sc *scenarioContext) {
				callPostDashboardShouldReturnSuccess(sc)

				dto := mock.SavedDashboards[0]
				assert.Equal(t, cmd.OrgId, dto.OrgId)
				assert.Equal(t, cmd.UserId, dto.User.UserId)
				assert.Equal(t, folderID, dto.Dashboard.FolderId)
				assert.Equal(t, "Dash", dto.Dashboard.Title)
				assert.True(t, dto.Overwrite)
				assert.Equal(t, "msg", dto.Message)

				result := sc.ToJSON()
				assert.Equal(t, "success", result.Get("status").MustString())
				assert.Equal(t, dashID, result.Get("id").MustInt64())
				assert.Equal(t, "uid", result.Get("uid").MustString())
				assert.Equal(t, "dash", result.Get("slug").MustString())
				assert.Equal(t, "/d/uid/dash", result.Get("url").MustString())
			})
		})

		t.Run("Given a correct request for creating a dashboard with folder uid", func(t *testing.T) {
			const folderUid string = "folderUID"
			const dashID int64 = 2

			cmd := models.SaveDashboardCommand{
				OrgId:  1,
				UserId: 5,
				Dashboard: simplejson.NewFromAny(map[string]interface{}{
					"title": "Dash",
				}),
				Overwrite: true,
				FolderUid: folderUid,
				IsFolder:  false,
				Message:   "msg",
			}

			mock := &dashboards.FakeDashboardService{
				SaveDashboardResult: &models.Dashboard{
					Id:      dashID,
					Uid:     "uid",
					Title:   "Dash",
					Slug:    "dash",
					Version: 2,
				},
			}

			mockFolder := &fakeFolderService{
				GetFolderByUIDResult: &models.Folder{Id: 1, Uid: "folderUID", Title: "Folder"},
			}

			postDashboardScenario(t, "When calling POST on", "/api/dashboards", "/api/dashboards", mock, mockFolder, cmd, func(sc *scenarioContext) {
				callPostDashboardShouldReturnSuccess(sc)

				dto := mock.SavedDashboards[0]
				assert.Equal(t, cmd.OrgId, dto.OrgId)
				assert.Equal(t, cmd.UserId, dto.User.UserId)
				assert.Equal(t, "Dash", dto.Dashboard.Title)
				assert.True(t, dto.Overwrite)
				assert.Equal(t, "msg", dto.Message)

				result := sc.ToJSON()
				assert.Equal(t, "success", result.Get("status").MustString())
				assert.Equal(t, dashID, result.Get("id").MustInt64())
				assert.Equal(t, "uid", result.Get("uid").MustString())
				assert.Equal(t, "dash", result.Get("slug").MustString())
				assert.Equal(t, "/d/uid/dash", result.Get("url").MustString())
			})
		})

		t.Run("Given a request with incorrect folder uid for creating a dashboard with", func(t *testing.T) {
			const folderUid string = "folderUID"
			const dashID int64 = 2

			cmd := models.SaveDashboardCommand{
				OrgId:  1,
				UserId: 5,
				Dashboard: simplejson.NewFromAny(map[string]interface{}{
					"title": "Dash",
				}),
				Overwrite: true,
				FolderUid: folderUid,
				IsFolder:  false,
				Message:   "msg",
			}

			mock := &dashboards.FakeDashboardService{
				SaveDashboardResult: &models.Dashboard{
					Id:      dashID,
					Uid:     "uid",
					Title:   "Dash",
					Slug:    "dash",
					Version: 2,
				},
			}

			mockFolder := &fakeFolderService{
				GetFolderByUIDError: errors.New("Error while searching Folder ID"),
			}

			postDashboardScenario(t, "When calling POST on", "/api/dashboards", "/api/dashboards", mock, mockFolder, cmd, func(sc *scenarioContext) {
				callPostDashboard(sc)
				assert.Equal(t, 500, sc.resp.Code)
			})
		})

		// This tests that invalid requests returns expected error responses
		t.Run("Given incorrect requests for creating a dashboard", func(t *testing.T) {
			testCases := []struct {
				SaveError          error
				ExpectedStatusCode int
			}{
				{SaveError: models.ErrDashboardNotFound, ExpectedStatusCode: 404},
				{SaveError: models.ErrFolderNotFound, ExpectedStatusCode: 400},
				{SaveError: models.ErrDashboardWithSameUIDExists, ExpectedStatusCode: 400},
				{SaveError: models.ErrDashboardWithSameNameInFolderExists, ExpectedStatusCode: 412},
				{SaveError: models.ErrDashboardVersionMismatch, ExpectedStatusCode: 412},
				{SaveError: models.ErrDashboardTitleEmpty, ExpectedStatusCode: 400},
				{SaveError: models.ErrDashboardFolderCannotHaveParent, ExpectedStatusCode: 400},
				{SaveError: alerting.ValidationError{Reason: "Mu"}, ExpectedStatusCode: 422},
				{SaveError: models.ErrDashboardFailedGenerateUniqueUid, ExpectedStatusCode: 500},
				{SaveError: models.ErrDashboardTypeMismatch, ExpectedStatusCode: 400},
				{SaveError: models.ErrDashboardFolderWithSameNameAsDashboard, ExpectedStatusCode: 400},
				{SaveError: models.ErrDashboardWithSameNameAsFolder, ExpectedStatusCode: 400},
				{SaveError: models.ErrDashboardFolderNameExists, ExpectedStatusCode: 400},
				{SaveError: models.ErrDashboardUpdateAccessDenied, ExpectedStatusCode: 403},
				{SaveError: models.ErrDashboardInvalidUid, ExpectedStatusCode: 400},
				{SaveError: models.ErrDashboardUidTooLong, ExpectedStatusCode: 400},
				{SaveError: models.ErrDashboardCannotSaveProvisionedDashboard, ExpectedStatusCode: 400},
				{SaveError: models.UpdatePluginDashboardError{PluginId: "plug"}, ExpectedStatusCode: 412},
			}

			cmd := models.SaveDashboardCommand{
				OrgId: 1,
				Dashboard: simplejson.NewFromAny(map[string]interface{}{
					"title": "",
				}),
			}

			for _, tc := range testCases {
				mock := &dashboards.FakeDashboardService{
					SaveDashboardError: tc.SaveError,
				}

				postDashboardScenario(t, fmt.Sprintf("Expect '%s' error when calling POST on", tc.SaveError.Error()),
					"/api/dashboards", "/api/dashboards", mock, nil, cmd, func(sc *scenarioContext) {
						callPostDashboard(sc)
						assert.Equal(t, tc.ExpectedStatusCode, sc.resp.Code)
					})
			}
		})
	})

	t.Run("Given two dashboards being compared", func(t *testing.T) {
		setUp := func() {
			mockResult := []*models.DashboardAclInfoDTO{}
			bus.AddHandler("test", func(ctx context.Context, query *models.GetDashboardAclInfoListQuery) error {
				query.Result = mockResult
				return nil
			})

			bus.AddHandler("test", func(ctx context.Context, query *models.GetDashboardVersionQuery) error {
				query.Result = &models.DashboardVersion{
					Data: simplejson.NewFromAny(map[string]interface{}{
						"title": fmt.Sprintf("Dash%d", query.DashboardId),
					}),
				}
				return nil
			})
		}

		cmd := dtos.CalculateDiffOptions{
			Base: dtos.CalculateDiffTarget{
				DashboardId: 1,
				Version:     1,
			},
			New: dtos.CalculateDiffTarget{
				DashboardId: 2,
				Version:     2,
			},
			DiffType: "basic",
		}

		t.Run("when user does not have permission", func(t *testing.T) {
			role := models.ROLE_VIEWER

			postDiffScenario(t, "When calling POST on", "/api/dashboards/calculate-diff", "/api/dashboards/calculate-diff", cmd, role, func(sc *scenarioContext) {
				setUp()

				callPostDashboard(sc)
				assert.Equal(t, 403, sc.resp.Code)
			})
		})

		t.Run("when user does have permission", func(t *testing.T) {
			role := models.ROLE_ADMIN

			postDiffScenario(t, "When calling POST on", "/api/dashboards/calculate-diff", "/api/dashboards/calculate-diff", cmd, role, func(sc *scenarioContext) {
				setUp()

				callPostDashboard(sc)
				assert.Equal(t, 200, sc.resp.Code)
			})
		})
	})

	t.Run("Given dashboard in folder being restored should restore to folder", func(t *testing.T) {
		const folderID int64 = 1
		setUp := func() {
			fakeDash := models.NewDashboard("Child dash")
			fakeDash.Id = 2
			fakeDash.FolderId = folderID
			fakeDash.HasAcl = false

			bus.AddHandler("test", func(ctx context.Context, query *models.GetDashboardQuery) error {
				query.Result = fakeDash
				return nil
			})

			bus.AddHandler("test", func(ctx context.Context, query *models.GetDashboardVersionQuery) error {
				query.Result = &models.DashboardVersion{
					DashboardId: 2,
					Version:     1,
					Data:        fakeDash.Data,
				}
				return nil
			})
		}

		mock := &dashboards.FakeDashboardService{
			SaveDashboardResult: &models.Dashboard{
				Id:      2,
				Uid:     "uid",
				Title:   "Dash",
				Slug:    "dash",
				Version: 1,
			},
		}

		cmd := dtos.RestoreDashboardVersionCommand{
			Version: 1,
		}

		restoreDashboardVersionScenario(t, "When calling POST on", "/api/dashboards/id/1/restore",
			"/api/dashboards/id/:dashboardId/restore", mock, cmd, func(sc *scenarioContext) {
				setUp()

				callRestoreDashboardVersion(sc)
				assert.Equal(t, 200, sc.resp.Code)
				dto := mock.SavedDashboards[0]
				assert.Equal(t, folderID, dto.Dashboard.FolderId)
				assert.Equal(t, "Child dash", dto.Dashboard.Title)
				assert.Equal(t, "Restored from version 1", dto.Message)
			})
	})

	t.Run("Given dashboard in general folder being restored should restore to general folder", func(t *testing.T) {
		setUp := func() {
			fakeDash := models.NewDashboard("Child dash")
			fakeDash.Id = 2
			fakeDash.HasAcl = false

			bus.AddHandler("test", func(ctx context.Context, query *models.GetDashboardQuery) error {
				query.Result = fakeDash
				return nil
			})

			bus.AddHandler("test", func(ctx context.Context, query *models.GetDashboardVersionQuery) error {
				query.Result = &models.DashboardVersion{
					DashboardId: 2,
					Version:     1,
					Data:        fakeDash.Data,
				}
				return nil
			})
		}

		mock := &dashboards.FakeDashboardService{
			SaveDashboardResult: &models.Dashboard{
				Id:      2,
				Uid:     "uid",
				Title:   "Dash",
				Slug:    "dash",
				Version: 1,
			},
		}

		cmd := dtos.RestoreDashboardVersionCommand{
			Version: 1,
		}

		restoreDashboardVersionScenario(t, "When calling POST on", "/api/dashboards/id/1/restore",
			"/api/dashboards/id/:dashboardId/restore", mock, cmd, func(sc *scenarioContext) {
				setUp()

				callRestoreDashboardVersion(sc)
				assert.Equal(t, 200, sc.resp.Code)
				dto := mock.SavedDashboards[0]
				assert.Equal(t, int64(0), dto.Dashboard.FolderId)
				assert.Equal(t, "Child dash", dto.Dashboard.Title)
				assert.Equal(t, "Restored from version 1", dto.Message)
			})
	})

	t.Run("Given provisioned dashboard", func(t *testing.T) {
		setUp := func() {
			bus.AddHandler("test", func(ctx context.Context, query *models.GetDashboardsBySlugQuery) error {
				query.Result = []*models.Dashboard{{}}
				return nil
			})
			bus.AddHandler("test", func(ctx context.Context, query *models.GetDashboardQuery) error {
				dataValue, err := simplejson.NewJson([]byte(`{"id": 1, "editable": true, "style": "dark"}`))
				require.NoError(t, err)
				query.Result = &models.Dashboard{Id: 1, Data: dataValue}
				return nil
			})

			origGetProvisionedData := dashboards.GetProvisionedData
			t.Cleanup(func() {
				dashboards.GetProvisionedData = origGetProvisionedData
			})
			dashboards.GetProvisionedData = func(dboards.Store, int64) (*models.DashboardProvisioning, error) {
				return &models.DashboardProvisioning{ExternalId: "/tmp/grafana/dashboards/test/dashboard1.json"}, nil
			}

			bus.AddHandler("test", func(ctx context.Context, query *models.GetDashboardAclInfoListQuery) error {
				query.Result = []*models.DashboardAclInfoDTO{
					{OrgId: testOrgID, DashboardId: 1, UserId: testUserID, Permission: models.PERMISSION_EDIT},
				}
				return nil
			})
		}

		loggedInUserScenarioWithRole(t, "When calling DELETE on", "DELETE", "/api/dashboards/db/abcdefghi", "/api/dashboards/db/:uid", models.ROLE_EDITOR, func(sc *scenarioContext) {
			setUp()

			callDeleteDashboardBySlug(sc, &HTTPServer{
				Cfg:                   setting.NewCfg(),
				LibraryPanelService:   &mockLibraryPanelService{},
				LibraryElementService: &mockLibraryElementService{},
			})

			assert.Equal(t, 400, sc.resp.Code)
			result := sc.ToJSON()
			assert.Equal(t, models.ErrDashboardCannotDeleteProvisionedDashboard.Error(), result.Get("error").MustString())
		})

		loggedInUserScenarioWithRole(t, "When calling GET on", "GET", "/api/dashboards/uid/dash", "/api/dashboards/uid/:uid", models.ROLE_EDITOR, func(sc *scenarioContext) {
			setUp()

			mock := provisioning.NewProvisioningServiceMock(context.Background())
			mock.GetDashboardProvisionerResolvedPathFunc = func(name string) string {
				return "/tmp/grafana/dashboards"
			}

			dash := getDashboardShouldReturn200WithConfig(sc, mock)

			assert.Equal(t, filepath.Join("test", "dashboard1.json"), dash.Meta.ProvisionedExternalId)
		})

		loggedInUserScenarioWithRole(t, "When allowUiUpdates is true and calling GET on", "GET", "/api/dashboards/uid/dash", "/api/dashboards/uid/:uid", models.ROLE_EDITOR, func(sc *scenarioContext) {
			setUp()

			mock := provisioning.NewProvisioningServiceMock(context.Background())
			mock.GetDashboardProvisionerResolvedPathFunc = func(name string) string {
				return "/tmp/grafana/dashboards"
			}
			mock.GetAllowUIUpdatesFromConfigFunc = func(name string) bool {
				return true
			}

			hs := &HTTPServer{
				Cfg:                   setting.NewCfg(),
				ProvisioningService:   mock,
				LibraryPanelService:   &mockLibraryPanelService{},
				LibraryElementService: &mockLibraryElementService{},
			}
			callGetDashboard(sc, hs)

			assert.Equal(t, 200, sc.resp.Code)

			dash := dtos.DashboardFullWithMeta{}
			err := json.NewDecoder(sc.resp.Body).Decode(&dash)
			require.NoError(t, err)

			assert.Equal(t, false, dash.Meta.Provisioned)
		})
	})
}

func getDashboardShouldReturn200WithConfig(sc *scenarioContext, provisioningService provisioning.ProvisioningService) dtos.
	DashboardFullWithMeta {
	if provisioningService == nil {
		provisioningService = provisioning.NewProvisioningServiceMock(context.Background())
	}

	libraryPanelsService := mockLibraryPanelService{}
	libraryElementsService := mockLibraryElementService{}

	hs := &HTTPServer{
		Cfg:                   setting.NewCfg(),
		LibraryPanelService:   &libraryPanelsService,
		LibraryElementService: &libraryElementsService,
		ProvisioningService:   provisioningService,
	}

	callGetDashboard(sc, hs)

	require.Equal(sc.t, 200, sc.resp.Code)

	dash := dtos.DashboardFullWithMeta{}
	err := json.NewDecoder(sc.resp.Body).Decode(&dash)
	require.NoError(sc.t, err)

	return dash
}

func getDashboardShouldReturn200(sc *scenarioContext) dtos.DashboardFullWithMeta {
	return getDashboardShouldReturn200WithConfig(sc, nil)
}

func callGetDashboard(sc *scenarioContext, hs *HTTPServer) {
	sc.handlerFunc = hs.GetDashboard
	sc.fakeReqWithParams("GET", sc.url, map[string]string{}).exec()
}

func callGetDashboardVersion(sc *scenarioContext) {
	bus.AddHandler("test", func(ctx context.Context, query *models.GetDashboardVersionQuery) error {
		query.Result = &models.DashboardVersion{}
		return nil
	})

	sc.handlerFunc = GetDashboardVersion
	sc.fakeReqWithParams("GET", sc.url, map[string]string{}).exec()
}

func callGetDashboardVersions(sc *scenarioContext) {
	bus.AddHandler("test", func(ctx context.Context, query *models.GetDashboardVersionsQuery) error {
		query.Result = []*models.DashboardVersionDTO{}
		return nil
	})

	sc.handlerFunc = GetDashboardVersions
	sc.fakeReqWithParams("GET", sc.url, map[string]string{}).exec()
}

func callDeleteDashboardBySlug(sc *scenarioContext, hs *HTTPServer) {
	bus.AddHandler("test", func(ctx context.Context, cmd *models.DeleteDashboardCommand) error {
		return nil
	})

	sc.handlerFunc = hs.DeleteDashboardBySlug
	sc.fakeReqWithParams("DELETE", sc.url, map[string]string{}).exec()
}

func callDeleteDashboardByUID(sc *scenarioContext, hs *HTTPServer) {
	bus.AddHandler("test", func(ctx context.Context, cmd *models.DeleteDashboardCommand) error {
		return nil
	})

	sc.handlerFunc = hs.DeleteDashboardByUID
	sc.fakeReqWithParams("DELETE", sc.url, map[string]string{}).exec()
}

func callPostDashboard(sc *scenarioContext) {
	sc.fakeReqWithParams("POST", sc.url, map[string]string{}).exec()
}

func callRestoreDashboardVersion(sc *scenarioContext) {
	sc.fakeReqWithParams("POST", sc.url, map[string]string{}).exec()
}

func callPostDashboardShouldReturnSuccess(sc *scenarioContext) {
	callPostDashboard(sc)

	assert.Equal(sc.t, 200, sc.resp.Code)
}

func postDashboardScenario(t *testing.T, desc string, url string, routePattern string,
	mock *dashboards.FakeDashboardService, mockFolder *fakeFolderService, cmd models.SaveDashboardCommand,
	fn scenarioFunc) {
	t.Run(fmt.Sprintf("%s %s", desc, url), func(t *testing.T) {
		t.Cleanup(bus.ClearBusHandlers)

		cfg := setting.NewCfg()
		hs := HTTPServer{
			Bus:                 bus.GetBus(),
			Cfg:                 cfg,
			ProvisioningService: provisioning.NewProvisioningServiceMock(context.Background()),
			Live:                newTestLive(t),
			QuotaService: &quota.QuotaService{
				Cfg: cfg,
			},
			pluginStore:           &fakePluginStore{},
			LibraryPanelService:   &mockLibraryPanelService{},
			LibraryElementService: &mockLibraryElementService{},
		}

		sc := setupScenarioContext(t, url)
		sc.defaultHandler = routing.Wrap(func(c *models.ReqContext) response.Response {
			c.Req.Body = mockRequestBody(cmd)
			sc.context = c
			sc.context.SignedInUser = &models.SignedInUser{OrgId: cmd.OrgId, UserId: cmd.UserId}

			return hs.PostDashboard(c)
		})

		origNewDashboardService := dashboards.NewService
		origProvisioningService := dashboards.NewProvisioningService
		origNewFolderService := dashboards.NewFolderService
		t.Cleanup(func() {
			dashboards.NewService = origNewDashboardService
			dashboards.NewProvisioningService = origProvisioningService
			dashboards.NewFolderService = origNewFolderService
		})
		dashboards.MockDashboardService(mock)
		dashboards.NewProvisioningService = func(dboards.Store) dashboards.DashboardProvisioningService {
			return mockDashboardProvisioningService{}
		}
		mockFolderService(mockFolder)

		sc.m.Post(routePattern, sc.defaultHandler)

		fn(sc)
	})
}

func postDiffScenario(t *testing.T, desc string, url string, routePattern string, cmd dtos.CalculateDiffOptions, role models.RoleType, fn scenarioFunc) {
	t.Run(fmt.Sprintf("%s %s", desc, url), func(t *testing.T) {
		defer bus.ClearBusHandlers()

		sc := setupScenarioContext(t, url)
		sc.defaultHandler = routing.Wrap(func(c *models.ReqContext) response.Response {
			c.Req.Body = mockRequestBody(cmd)
			sc.context = c
			sc.context.SignedInUser = &models.SignedInUser{
				OrgId:  testOrgID,
				UserId: testUserID,
			}
			sc.context.OrgRole = role

			return CalculateDashboardDiff(c)
		})

		sc.m.Post(routePattern, sc.defaultHandler)

		fn(sc)
	})
}

func restoreDashboardVersionScenario(t *testing.T, desc string, url string, routePattern string,
	mock *dashboards.FakeDashboardService, cmd dtos.RestoreDashboardVersionCommand, fn scenarioFunc) {
	t.Run(fmt.Sprintf("%s %s", desc, url), func(t *testing.T) {
		defer bus.ClearBusHandlers()

		cfg := setting.NewCfg()
		hs := HTTPServer{
			Cfg:                   cfg,
			Bus:                   bus.GetBus(),
			ProvisioningService:   provisioning.NewProvisioningServiceMock(context.Background()),
			Live:                  newTestLive(t),
			QuotaService:          &quota.QuotaService{Cfg: cfg},
			LibraryPanelService:   &mockLibraryPanelService{},
			LibraryElementService: &mockLibraryElementService{},
		}

		sc := setupScenarioContext(t, url)
		sc.defaultHandler = routing.Wrap(func(c *models.ReqContext) response.Response {
			c.Req.Body = mockRequestBody(cmd)
			sc.context = c
			sc.context.SignedInUser = &models.SignedInUser{
				OrgId:  testOrgID,
				UserId: testUserID,
			}
			sc.context.OrgRole = models.ROLE_ADMIN

			return hs.RestoreDashboardVersion(c)
		})

		origProvisioningService := dashboards.NewProvisioningService
		origNewDashboardService := dashboards.NewService
		t.Cleanup(func() {
			dashboards.NewService = origNewDashboardService
			dashboards.NewProvisioningService = origProvisioningService
		})
		dashboards.NewProvisioningService = func(dboards.Store) dashboards.DashboardProvisioningService {
			return mockDashboardProvisioningService{}
		}
		dashboards.MockDashboardService(mock)

		sc.m.Post(routePattern, sc.defaultHandler)

		fn(sc)
	})
}

func (sc *scenarioContext) ToJSON() *simplejson.Json {
	var result *simplejson.Json
	err := json.NewDecoder(sc.resp.Body).Decode(&result)
	require.NoError(sc.t, err)
	return result
}

type mockDashboardProvisioningService struct {
	dashboards.DashboardProvisioningService
}

func (s mockDashboardProvisioningService) GetProvisionedDashboardDataByDashboardID(dashboardID int64) (
	*models.DashboardProvisioning, error) {
	return nil, nil
}

type mockLibraryPanelService struct {
}

func (m *mockLibraryPanelService) LoadLibraryPanelsForDashboard(c context.Context, dash *models.Dashboard) error {
	return nil
}

func (m *mockLibraryPanelService) CleanLibraryPanelsForDashboard(dash *models.Dashboard) error {
	return nil
}

func (m *mockLibraryPanelService) ConnectLibraryPanelsForDashboard(c context.Context, signedInUser *models.SignedInUser, dash *models.Dashboard) error {
	return nil
}

func (m *mockLibraryPanelService) ImportLibraryPanelsForDashboard(c context.Context, signedInUser *models.SignedInUser, dash *models.Dashboard, folderID int64) error {
	return nil
}

type mockLibraryElementService struct {
}

func (l *mockLibraryElementService) CreateElement(c context.Context, signedInUser *models.SignedInUser, cmd libraryelements.CreateLibraryElementCommand) (libraryelements.LibraryElementDTO, error) {
	return libraryelements.LibraryElementDTO{}, nil
}

// GetElement gets an element from a UID.
func (l *mockLibraryElementService) GetElement(c context.Context, signedInUser *models.SignedInUser, UID string) (libraryelements.LibraryElementDTO, error) {
	return libraryelements.LibraryElementDTO{}, nil
}

// GetElementsForDashboard gets all connected elements for a specific dashboard.
func (l *mockLibraryElementService) GetElementsForDashboard(c context.Context, dashboardID int64) (map[string]libraryelements.LibraryElementDTO, error) {
	return map[string]libraryelements.LibraryElementDTO{}, nil
}

// ConnectElementsToDashboard connects elements to a specific dashboard.
func (l *mockLibraryElementService) ConnectElementsToDashboard(c context.Context, signedInUser *models.SignedInUser, elementUIDs []string, dashboardID int64) error {
	return nil
}

// DisconnectElementsFromDashboard disconnects elements from a specific dashboard.
func (l *mockLibraryElementService) DisconnectElementsFromDashboard(c context.Context, dashboardID int64) error {
	return nil
}

// DeleteLibraryElementsInFolder deletes all elements for a specific folder.
func (l *mockLibraryElementService) DeleteLibraryElementsInFolder(c context.Context, signedInUser *models.SignedInUser, folderUID string) error {
	return nil
}<|MERGE_RESOLUTION|>--- conflicted
+++ resolved
@@ -89,11 +89,7 @@
 
 func newTestLive(t *testing.T) *live.GrafanaLive {
 	cfg := &setting.Cfg{AppURL: "http://localhost:3000/"}
-<<<<<<< HEAD
-	gLive, err := live.ProvideService(nil, cfg, routing.NewRouteRegister(), nil, nil, nil, nil, sqlstore.InitTestDB(t), nil, &usagestats.UsageStatsMock{T: t}, nil, nil)
-=======
-	gLive, err := live.ProvideService(nil, cfg, routing.NewRouteRegister(), nil, nil, nil, sqlstore.InitTestDB(t), nil, &usagestats.UsageStatsMock{T: t}, nil)
->>>>>>> 62b69a0b
+	gLive, err := live.ProvideService(nil, cfg, routing.NewRouteRegister(), nil, nil, nil, sqlstore.InitTestDB(t), nil, &usagestats.UsageStatsMock{T: t}, nil, nil)
 	require.NoError(t, err)
 	return gLive
 }
