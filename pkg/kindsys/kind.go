package kindsys

import (
	"fmt"

	"github.com/grafana/thema"
)

// TODO docs
type Maturity string

const (
	MaturityMerged       Maturity = "merged"
	MaturityExperimental Maturity = "experimental"
	MaturityStable       Maturity = "stable"
	MaturityMature       Maturity = "mature"
)

func maturityIdx(m Maturity) int {
	// icky to do this globally, this is effectively setting a default
	if string(m) == "" {
		m = MaturityMerged
	}

	for i, ms := range maturityOrder {
		if m == ms {
			return i
		}
	}
	panic(fmt.Sprintf("unknown maturity milestone %s", m))
}

var maturityOrder = []Maturity{
	MaturityMerged,
	MaturityExperimental,
	MaturityStable,
	MaturityMature,
}

func (m Maturity) Less(om Maturity) bool {
	return maturityIdx(m) < maturityIdx(om)
}

func (m Maturity) String() string {
	return string(m)
}

// Interface describes a Grafana kind object: a Go representation of a kind
// definition of one of Grafana's categories of kinds.
type Interface interface {
	// Props returns a [kindsys.SomeKindProps], representing the properties
	// of the kind as declared in the .cue source. The underlying type is
	// determined by the category of kind.
	//
	// This method is largely for convenience, as all actual kind categories are
	// expected to implement one of the other interfaces, each of which contain
	// a Decl() method through which these same properties are accessible.
	Props() SomeKindProperties

	// TODO docs
	Lineage() thema.Lineage

	// TODO remove, unnecessary with Props()
	Name() string

	// TODO remove, unnecessary with Props()
	MachineName() string

	// TODO remove, unnecessary with Props()
	Maturity() Maturity // TODO unclear if we want maturity for raw kinds
}

type Core interface {
	Interface

	// TODO docs
<<<<<<< HEAD
	Decl() Decl[RawProperties]
=======
	Decl() Decl[CoreProperties]
>>>>>>> eb960d97
}

type Custom interface {
	Interface

	// TODO docs
<<<<<<< HEAD
	Lineage() thema.Lineage
}

type Core interface {
	Structured

	// TODO docs
	Decl() Decl[CoreStructuredProperties] // TODO figure out how to reconcile this interface with CustomStructuredProperties
}

type Custom interface {
	Structured

	// TODO docs
	Decl() Decl[CoreStructuredProperties]
}

type Composable interface {
	Structured
=======
	Decl() Decl[CustomProperties]
}

type Composable interface {
	Interface
>>>>>>> eb960d97

	// TODO docs
	Decl() Decl[ComposableProperties]
}<|MERGE_RESOLUTION|>--- conflicted
+++ resolved
@@ -45,8 +45,8 @@
 	return string(m)
 }
 
-// Interface describes a Grafana kind object: a Go representation of a kind
-// definition of one of Grafana's categories of kinds.
+// Interface describes a Grafana kind object: a Go representation of the definition of
+// one of Grafana's categories of kinds.
 type Interface interface {
 	// Props returns a [kindsys.SomeKindProps], representing the properties
 	// of the kind as declared in the .cue source. The underlying type is
@@ -74,44 +74,18 @@
 	Interface
 
 	// TODO docs
-<<<<<<< HEAD
-	Decl() Decl[RawProperties]
-=======
 	Decl() Decl[CoreProperties]
->>>>>>> eb960d97
 }
 
 type Custom interface {
 	Interface
 
 	// TODO docs
-<<<<<<< HEAD
-	Lineage() thema.Lineage
-}
-
-type Core interface {
-	Structured
-
-	// TODO docs
-	Decl() Decl[CoreStructuredProperties] // TODO figure out how to reconcile this interface with CustomStructuredProperties
-}
-
-type Custom interface {
-	Structured
-
-	// TODO docs
-	Decl() Decl[CoreStructuredProperties]
-}
-
-type Composable interface {
-	Structured
-=======
 	Decl() Decl[CustomProperties]
 }
 
 type Composable interface {
 	Interface
->>>>>>> eb960d97
 
 	// TODO docs
 	Decl() Decl[ComposableProperties]
