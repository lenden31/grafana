--- conflicted
+++ resolved
@@ -8,7 +8,6 @@
 	"testing/fstest"
 
 	"github.com/grafana/grafana/pkg/plugins"
-	"github.com/grafana/grafana/pkg/plugins/manager/fakes"
 	"github.com/stretchr/testify/assert"
 	"github.com/stretchr/testify/require"
 )
@@ -117,8 +116,6 @@
 		})
 
 		t.Run("With filesystem", func(t *testing.T) {
-<<<<<<< HEAD
-=======
 			origOpenDashboardFile := openDashboardFile
 			mapFs := fstest.MapFS{
 				"dashboards/dash1.json": {
@@ -143,7 +140,6 @@
 				openDashboardFile = origOpenDashboardFile
 			})
 
->>>>>>> 86209090
 			t.Run("Should return file not found error when trying to get non-existing plugin dashboard file content", func(t *testing.T) {
 				res, err := m.GetPluginDashboardFileContents(context.Background(), &GetPluginDashboardFileContentsArgs{
 					PluginID:      "pluginWithDashboards",
@@ -223,28 +219,6 @@
 					Path: "dashboards/dash2.json",
 				},
 			},
-		},
-		FS: &fakes.FakePluginFiles{
-			FS: fstest.MapFS{
-				"dashboards/dash1.json": {
-					Data: []byte("dash1"),
-				},
-				"dashboards/dash2.json": {
-					Data: []byte("dash2"),
-				},
-				"dashboards/dash3.json": {
-					Data: []byte("dash3"),
-				},
-				"dash2.json": {
-					Data: []byte("dash2"),
-				},
-			},
-		},
-	}
-
-	return &FileStoreManager{
-		pluginStore: &plugins.FakePluginStore{
-			PluginList: []plugins.PluginDTO{p1.ToDTO(), p2.ToDTO()},
 		},
 	}
 
