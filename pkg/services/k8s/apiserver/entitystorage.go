package apiserver

import (
	"bytes"
	"context"
	"encoding/json"
	"errors"
	"fmt"
	"io"
	"strings"
	"time"

	apierrors "k8s.io/apimachinery/pkg/api/errors"
	metav1 "k8s.io/apimachinery/pkg/apis/meta/v1"
	"k8s.io/apimachinery/pkg/apis/meta/v1/unstructured"
	"k8s.io/apimachinery/pkg/runtime"
	"k8s.io/apimachinery/pkg/runtime/schema"
	"k8s.io/apimachinery/pkg/watch"
	"k8s.io/apiserver/pkg/storage"
	"k8s.io/apiserver/pkg/storage/storagebackend"
	"k8s.io/apiserver/pkg/storage/storagebackend/factory"
	"k8s.io/client-go/tools/cache"

	"github.com/grafana/grafana-apiserver/pkg/apihelpers"
	grafanarequest "github.com/grafana/grafana-apiserver/pkg/endpoints/request"
	grafanaruntime "github.com/grafana/grafana-apiserver/pkg/runtime"
	"github.com/grafana/grafana/pkg/kinds"
	"github.com/grafana/grafana/pkg/services/store/entity"
	"github.com/grafana/grafana/pkg/util"
	"github.com/grafana/kindsys"
	"k8s.io/apiserver/pkg/endpoints/request"
)

var _ storage.Interface = (*entityStorage)(nil)

const MaxUpdateAttempts = 30

// Storage implements storage.Interface and storage resources as JSON files on disk.
type entityStorage struct {
	store        entity.EntityStoreServer
	kind         kindsys.Core
	gr           schema.GroupResource
	codec        runtime.Codec
	keyFunc      func(obj runtime.Object) (string, error)
	newFunc      func() runtime.Object
	newListFunc  func() runtime.Object
	getAttrsFunc storage.AttrFunc
	trigger      storage.IndexerFuncs
	indexers     *cache.Indexers
	watchSet     *WatchSet
}

// ErrFileNotExists means the file doesn't actually exist.
var ErrFileNotExists = fmt.Errorf("file doesn't exist")

// ErrNamespaceNotExists means the directory for the namespace doesn't actually exist.
var ErrNamespaceNotExists = errors.New("namespace does not exist")

// NewStorage instantiates a new Storage.
func NewEntityStorage(
	store entity.EntityStoreServer,
	kind kindsys.Core,
	config *storagebackend.ConfigForResource,
	resourcePrefix string,
	keyFunc func(obj runtime.Object) (string, error),
	newFunc func() runtime.Object,
	newListFunc func() runtime.Object,
	getAttrsFunc storage.AttrFunc,
	trigger storage.IndexerFuncs,
	indexers *cache.Indexers,
) (storage.Interface, factory.DestroyFunc, error) {
	ws := NewWatchSet()
	return &entityStorage{
			store:        store,
			kind:         kind,
			gr:           config.GroupResource,
			codec:        config.Codec,
			keyFunc:      keyFunc,
			newFunc:      newFunc,
			newListFunc:  newListFunc,
			getAttrsFunc: getAttrsFunc,
			trigger:      trigger,
			indexers:     indexers,
			watchSet:     ws,
		}, func() {
			ws.cleanupWatchers()
		}, nil
}

// Returns Versioner associated with this storage.
func (s *entityStorage) Versioner() storage.Versioner {
	return &storage.APIObjectVersioner{}
}

func (s *entityStorage) exists(ctx context.Context, grn *entity.GRN) bool {
	rsp, _ := s.store.Read(ctx, &entity.ReadEntityRequest{
		GRN:        grn,
		WithMeta:   false,
		WithStatus: false,
		WithBody:   false,
	})
	return rsp == nil || rsp.Guid == ""
}

func (s *entityStorage) write(ctx context.Context, grn *entity.GRN, uObj *unstructured.Unstructured) (*entity.WriteEntityResponse, error) {
	ctx, err := contextWithFakeGrafanaUser(ctx)
	if err != nil {
		return nil, err
	}

	ok := true
	req := &entity.WriteEntityRequest{
		GRN: grn,
	}
	anno := uObj.GetAnnotations()
	req.Comment, ok = anno[kinds.AnnotationKeyCommitMessage]
	if ok {
		delete(anno, kinds.AnnotationKeyCommitMessage)
		uObj.SetAnnotations(anno)
	}

	spec, ok := uObj.Object["spec"]
	if ok {
		req.Body, err = json.Marshal(spec)
		if err != nil {
			return nil, err
		}
	}
	status, ok := uObj.Object["status"]
	if ok {
		req.Status, err = json.Marshal(status)
		if err != nil {
			return nil, err
		}
	}
	meta, ok := uObj.Object["metadata"]
	if ok {
		req.Meta, err = json.Marshal(meta)
		if err != nil {
			return nil, err
		}
	}

	return s.store.Write(ctx, req)
}

// Create adds a new object at a key unless it already exists. 'ttl' is time-to-live
// in seconds (0 means forever). If no error is returned and out is not nil, out will be
// set to the read value from database.
func (s *entityStorage) Create(ctx context.Context, key string, obj runtime.Object, out runtime.Object, ttl uint64) error {
	grn, err := keyToGRN(key, &s.gr)
	if err != nil {
		return err
	}

	if err := s.Versioner().PrepareObjectForStorage(obj); err != nil {
		return err
	}

	w := obj.(*grafanaruntime.ObjectWrapper)
	uObj, ok := w.Unwrap().(*unstructured.Unstructured)
	if !ok {
		return fmt.Errorf("failed to convert to *unstructured.Unstructured")
	}

	// Replace the default name generation strategy
	if uObj.GetGenerateName() != "" {
		old := grn.UID
		grn.UID = util.GenerateShortUID()
		uObj.SetName(grn.UID)
		uObj.SetGenerateName("")
		key = strings.ReplaceAll(key, old, grn.UID)
	}

	rsp, err := s.write(ctx, grn, uObj)
	if err != nil {
		return err
	}
	if rsp.Status != entity.WriteEntityResponse_CREATED {
		return fmt.Errorf("this was not a create operation... (%s)", rsp.Status.String())
	}

	err = s.Get(ctx, key, storage.GetOptions{}, out)
	if err != nil {
		return err
	}

	s.watchSet.notifyWatchers(watch.Event{
		Object: out.DeepCopyObject(),
		Type:   watch.Added,
	})

	return nil
}

// Delete removes the specified key and returns the value that existed at that spot.
// If key didn't exist, it will return NotFound storage error.
// If 'cachedExistingObject' is non-nil, it can be used as a suggestion about the
// current version of the object to avoid read operation from storage to get it.
// However, the implementations have to retry in case suggestion is stale.
func (s *entityStorage) Delete(
	ctx context.Context, key string, out runtime.Object, preconditions *storage.Preconditions,
	validateDeletion storage.ValidateObjectFunc, cachedExistingObject runtime.Object) error {
	ctx, err := contextWithFakeGrafanaUser(ctx)
	if err != nil {
		return err
	}
	grn, err := keyToGRN(key, &s.gr)
	if err != nil {
		return err
	}

	if !s.exists(ctx, grn) {
		return apierrors.NewNotFound(s.gr, grn.UID)
	}

	if cachedExistingObject != nil {
		out = cachedExistingObject.DeepCopyObject()
	} else {
		if err := s.Get(ctx, key, storage.GetOptions{}, out); err != nil {
			return err
		}
	}

	if preconditions != nil {
		if err := preconditions.Check(key, out); err != nil {
			return err
		}
	}

	if err := validateDeletion(ctx, out); err != nil {
		return err
	}

	rsp, err := s.store.Delete(ctx, &entity.DeleteEntityRequest{
		GRN: grn,
	})
	if err == nil {
		if !rsp.OK {
			return fmt.Errorf("did not delete")
		}

		s.watchSet.notifyWatchers(watch.Event{
			Object: out.DeepCopyObject(),
			Type:   watch.Deleted,
		})
	}
	return err
}

// Watch begins watching the specified key. Events are decoded into API objects,
// and any items selected by 'p' are sent down to returned watch.Interface.
// resourceVersion may be used to specify what version to begin watching,
// which should be the current resourceVersion, and no longer rv+1
// (e.g. reconnecting without missing any updates).
// If resource version is "0", this interface will get current object at given key
// and send it in an "ADDED" event, before watch starts.
func (s *entityStorage) Watch(ctx context.Context, key string, opts storage.ListOptions) (watch.Interface, error) {
	p := opts.Predicate
	jw := s.watchSet.newWatch()
	ctx, err := contextWithFakeGrafanaUser(ctx)
	if err != nil {
		return nil, err
	}

	rsp, err := s.store.Search(ctx, &entity.EntitySearchRequest{
		Kind:       []string{strings.TrimSuffix(s.gr.Resource, "s")}, // dashboards >> dashboard
		WithBody:   true,
		WithLabels: true,
	})
	if err != nil {
		return nil, err
	}
	initEvents := make([]watch.Event, 0)
	for _, r := range rsp.Results {
		// uggg... not the same shape
		eee := &entity.Entity{
			GRN:    r.GRN,
			Guid:   r.Guid,
			Meta:   r.Meta,
			Body:   r.Body,
			Status: r.Status,
		}

		res, err := enityToResource(eee)
		if err != nil {
			return nil, err
		}
		res.APIVersion = s.kind.Props().Common().MachineName + ".kinds.grafana.com" + "/" + "v0.0-alpha"
		res.Kind = s.kind.Name()

		out, err := runtime.DefaultUnstructuredConverter.ToUnstructured(&res)
		if err != nil {
			return nil, err
		}
		obj := &unstructured.Unstructured{Object: out}
		ok, err := p.Matches(obj)
		if err != nil {
			return nil, err
		}
		if !ok {
			continue
		}
		initEvents = append(initEvents, watch.Event{
			Type:   watch.Added,
			Object: obj.DeepCopyObject(),
		})
	}

	jw.Start(p, initEvents)
	return jw, nil
}

// Get unmarshals object found at key into objPtr. On a not found error, will either
// return a zero object of the requested type, or an error, depending on 'opts.ignoreNotFound'.
// Treats empty responses and nil response nodes exactly like a not found error.
// The returned contents may be delayed, but it is guaranteed that they will
// match 'opts.ResourceVersion' according 'opts.ResourceVersionMatch'.
func (s *entityStorage) Get(ctx context.Context, key string, opts storage.GetOptions, objPtr runtime.Object) error {
	ctx, err := contextWithFakeGrafanaUser(ctx)
	if err != nil {
		return err
	}
	grn, err := keyToGRN(key, &s.gr)
	if err != nil {
		return err
	}

	// Hacking "status" as sub-resource to pretend to get history
	info, ok := request.RequestInfoFrom(ctx)
	if ok {
		switch info.Subresource {
		case "history":
			rsp, err := s.store.History(ctx, &entity.EntityHistoryRequest{
				GRN: grn,
			})
			if err != nil {
				return err
			}

			i := func(ctx context.Context, apiVersion, acceptHeader string) (stream io.ReadCloser, flush bool, mimeType string, err error) {
				raw, err := json.Marshal(rsp)
				if err != nil {
					return nil, false, "", err
				}
				return io.NopCloser(bytes.NewReader(raw)), false, "application/json", nil
			}

			streamer := objPtr.(*apihelpers.SubresourceStreamer)
			streamer.SetInputStream(i)
			return err
		case "ref":
			refs := make(map[string]interface{})
			refs["TODO"] = "find references"

			i := func(ctx context.Context, apiVersion, acceptHeader string) (stream io.ReadCloser, flush bool, mimeType string, err error) {
				raw, err := json.Marshal(refs)
				if err != nil {
					return nil, false, "", err
				}
				fmt.Printf("REFS: %s\n", string(raw))
				return io.NopCloser(bytes.NewReader(raw)), false, "application/json", nil
			}

			streamer := objPtr.(*apihelpers.SubresourceStreamer)
			streamer.SetInputStream(i)
			return err
		case "":
			// this is fine
		default:
		}
	}

	rsp, err := s.store.Read(ctx, &entity.ReadEntityRequest{
		GRN:        grn,
		WithMeta:   true,
		WithBody:   true,
		WithStatus: true,
	})
	if err != nil {
		return err
	}
	if rsp.GRN == nil {
		return apierrors.NewNotFound(s.gr, grn.UID)
	}

	w := objPtr.(*grafanaruntime.ObjectWrapper)
	outputMediaType, ok := grafanarequest.OutputMediaTypeFrom(ctx)
	if ok && outputMediaType.Convert != nil && outputMediaType.Convert.Kind == "Table" {
		table, err := getToTable(rsp)
		if err != nil {
			return err
		}
		w.Wrap(table)
		return nil
	}

	res, err := enityToResource(rsp)
	if err != nil {
		return err
	}
	gvk := w.Unwrap().GetObjectKind().GroupVersionKind()
	// HACK???  should be saved with the payload
<<<<<<< HEAD
	res.APIVersion = gvk.Group + "/" + gvk.Version
	//res.APIVersion = s.kind.Props().Common().MachineName + ".kinds.grafana.com" + "/" + "v0.0-alpha"
	res.Kind = gvk.Kind
=======
	res.APIVersion = s.kind.Props().Common().MachineName + ".kinds.grafana.com" + "/" + "v0-alpha" // << hardcoded
	res.Kind = s.kind.Name()
>>>>>>> aae93e69

	jjj, _ := json.Marshal(res)
	decoded, _, err := s.codec.Decode(jjj, nil, w.Unwrap())
	if err != nil {
		return err
	}
	w.Wrap(decoded)

	fmt.Printf("k8s GET/GOT:%s (rv:%s)\n", res.Metadata.Name, res.Metadata.ResourceVersion)
	return nil
}

// GetList unmarshalls objects found at key into a *List api object (an object
// that satisfies runtime.IsList definition).
// If 'opts.Recursive' is false, 'key' is used as an exact match. If `opts.Recursive'
// is true, 'key' is used as a prefix.
// The returned contents may be delayed, but it is guaranteed that they will
// match 'opts.ResourceVersion' according 'opts.ResourceVersionMatch'.
func (s *entityStorage) GetList(ctx context.Context, key string, opts storage.ListOptions, listObj runtime.Object) error {
	fmt.Printf("LIST: %s\n", key)
	if key == "" {
		return fmt.Errorf("list requires a namespace (for now)")
	}
	ctx, err := contextWithFakeGrafanaUser(ctx)
	if err != nil {
		return err
	}

	rsp, err := s.store.Search(ctx, &entity.EntitySearchRequest{
		Kind:       []string{strings.TrimSuffix(s.gr.Resource, "s")}, // dashboards >> dashboard
		WithBody:   true,
		WithLabels: true,
	})
	if err != nil {
		return err
	}

	w := listObj.(*grafanaruntime.ObjectWrapper)
	u := w.Unwrap().(*unstructured.UnstructuredList)

	outputMediaType, ok := grafanarequest.OutputMediaTypeFrom(ctx)
	if ok && outputMediaType.Convert != nil && outputMediaType.Convert.Kind == "Table" {
		table, err := searchToTable(rsp)
		if err != nil {
			return err
		}
		w.Wrap(table)
		return nil
	}

	u.SetGroupVersionKind(schema.GroupVersionKind{
		Group:   s.gr.Group,
		Version: "v1", // List version?
		Kind:    s.gr.Resource + "List",
	})
	u.SetResourceVersion(opts.ResourceVersion) // ???

	for _, r := range rsp.Results {
		// convert r to object poiter???
		//fmt.Printf("FOUND:" + r.Slug)

		// uggg... not the same shape
		eee := &entity.Entity{
			GRN:    r.GRN,
			Guid:   r.Guid,
			Meta:   r.Meta,
			Body:   r.Body,
			Status: r.Status,
		}

		res, err := enityToResource(eee)
		if err != nil {
			return err
		}

		res.APIVersion = s.kind.Props().Common().MachineName + ".kinds.grafana.com" + "/" + "v0.0-alpha"
		res.Kind = s.kind.Name()

		out, err := runtime.DefaultUnstructuredConverter.ToUnstructured(&res)
		if err != nil {
			return err
		}

		u.Items = append(u.Items, unstructured.Unstructured{Object: out})
	}

	if rsp.NextPageToken != "" {
		// u.SetContinue(rsp.NextPageToken)
		fmt.Printf("CONTINUE: %s\n", rsp.NextPageToken)
	}

	return nil
}

// GuaranteedUpdate keeps calling 'tryUpdate()' to update key 'key' (of type 'destination')
// retrying the update until success if there is index conflict.
// Note that object passed to tryUpdate may change across invocations of tryUpdate() if
// other writers are simultaneously updating it, so tryUpdate() needs to take into account
// the current contents of the object when deciding how the update object should look.
// If the key doesn't exist, it will return NotFound storage error if ignoreNotFound=false
// else `destination` will be set to the zero value of it's type.
// If the eventual successful invocation of `tryUpdate` returns an output with the same serialized
// contents as the input, it won't perform any update, but instead set `destination` to an object with those
// contents.
// If 'cachedExistingObject' is non-nil, it can be used as a suggestion about the
// current version of the object to avoid read operation from storage to get it.
// However, the implementations have to retry in case suggestion is stale.
func (s *entityStorage) GuaranteedUpdate(
	ctx context.Context, key string, destination runtime.Object, ignoreNotFound bool,
	preconditions *storage.Preconditions, tryUpdate storage.UpdateFunc, cachedExistingObject runtime.Object) error {
	// ctx, err := contextWithFakeGrafanaUser(ctx)
	// if err != nil {
	// 	return err
	// }
	grn, err := keyToGRN(key, &s.gr)
	if err != nil {
		return err
	}

	var res storage.ResponseMeta
	for attempt := 1; attempt <= MaxUpdateAttempts; attempt = attempt + 1 {
		//var objPtr runtime.Object
		err = s.Get(ctx, key, storage.GetOptions{}, destination)
		if err != nil {
			return err
		}

		// MaxAttempts may be useful in case of server timeout but all the rest of errors such as forbidden
		// and unauthorized need not be reattempted, below we are checking against forbidden
		// but I wonder if we should switch it to != metav1.StatusReasonServerTimeout or just do a single attempt really
		updatedObj, _, err := tryUpdate(destination, res)
		if err != nil {
			if statusErr, ok := err.(*apierrors.StatusError); ok {
				// For now, forbidden may come from a mutation handler
				if statusErr.ErrStatus.Reason == metav1.StatusReasonForbidden {
					return statusErr
				}
			}

			// Hard to debug when we keep trying errors!
			if true {
				return err // return the real error
			}

			if attempt == MaxUpdateAttempts {
				return apierrors.NewInternalError(fmt.Errorf("could not successfully update object of type=%s, key=%s", destination.GetObjectKind(), key))
			} else {
				continue
			}
		}

		w := updatedObj.(*grafanaruntime.ObjectWrapper)
		uObj, ok := w.Unwrap().(*unstructured.Unstructured)
		if !ok {
			return fmt.Errorf("failed to convert to *unstructured.Unstructured")
		}

		rsp, err := s.write(ctx, grn, uObj)
		if err != nil {
			return err // continue???
		}

		if rsp.Status == entity.WriteEntityResponse_UNCHANGED {
			return nil // destination is already set
		}

		w = destination.(*grafanaruntime.ObjectWrapper)

		// get the thing we just wrote
		err = s.Get(ctx, key, storage.GetOptions{}, w.Unwrap())
		if err != nil {
			return err
		}

		s.watchSet.notifyWatchers(watch.Event{
			Object: destination.DeepCopyObject(),
			Type:   watch.Modified,
		})
		return nil
	}
	return nil
}

// Count returns number of different entries under the key (generally being path prefix).
func (s *entityStorage) Count(key string) (int64, error) {
	fmt.Printf("Count [%s] %s (zero for now!)\n", s.gr.Resource, key)
	return 0, nil
}

func searchToTable(resp *entity.EntitySearchResponse) (*metav1.Table, error) {
	table := metav1.Table{}
	table.Kind = "Table"
	table.APIVersion = "meta.k8s.io/v1"
	table.ResourceVersion = "1" // the largest ???
	table.ColumnDefinitions = []metav1.TableColumnDefinition{
		{Name: "Name", Type: "string", Format: "name", Description: "The k8s object name"},
		{Name: "Title", Type: "string", Description: "The object title"},
		{Name: "Folder", Type: "string", Description: "Folder UID"},
		{Name: "Updated At", Type: "date", Description: "When the object was created"},
	}

	for _, r := range resp.Results {
		rowmeta := &metav1.PartialObjectMetadata{}
		err := json.Unmarshal(r.Meta, &rowmeta.ObjectMeta)
		if err != nil {
			return nil, err
		}

		table.Rows = append(table.Rows, metav1.TableRow{
			Cells: []interface{}{
				r.GRN.UID,
				r.Name, // title
				r.Folder,
				time.UnixMilli(r.UpdatedAt).Format(time.RFC3339),
			},
			Object: runtime.RawExtension{Object: rowmeta},
		})
	}
	return &table, nil
}

func getToTable(e *entity.Entity) (*metav1.Table, error) {
	table := metav1.Table{}
	table.Kind = "Table"
	table.APIVersion = "meta.k8s.io/v1"
	table.ResourceVersion = "1" // the largest ???
	table.ColumnDefinitions = []metav1.TableColumnDefinition{
		{Name: "Name", Type: "string", Format: "name", Description: "The k8s object name"},
		{Name: "Title", Type: "string", Description: "The object title"},
		{Name: "Folder", Type: "string", Description: "Folder UID"},
		{Name: "Updated At", Type: "date", Description: "When the object was created"},
	}
	rowmeta := &metav1.PartialObjectMetadata{}
	err := json.Unmarshal(e.Meta, &rowmeta.ObjectMeta)
	if err != nil {
		return nil, err
	}
	table.Rows = append(table.Rows, metav1.TableRow{
		Cells: []interface{}{
			e.GRN.UID,
			"", // title?
			e.Folder,
			time.UnixMilli(e.UpdatedAt).Format(time.RFC3339),
		},
		Object: runtime.RawExtension{Object: rowmeta},
	})

	return &table, nil
}<|MERGE_RESOLUTION|>--- conflicted
+++ resolved
@@ -8,8 +8,17 @@
 	"fmt"
 	"io"
 	"strings"
-	"time"
-
+
+	kindsv1 "github.com/grafana/grafana-apiserver/pkg/apis/kinds/v1"
+
+	"github.com/grafana/kindsys"
+	"k8s.io/apiserver/pkg/endpoints/request"
+
+	"github.com/grafana/grafana-apiserver/pkg/apihelpers"
+	grafanaApiServerKinds "github.com/grafana/grafana-apiserver/pkg/apis/kinds"
+	"github.com/grafana/grafana/pkg/kinds"
+	"github.com/grafana/grafana/pkg/services/store/entity"
+	"github.com/grafana/grafana/pkg/util"
 	apierrors "k8s.io/apimachinery/pkg/api/errors"
 	metav1 "k8s.io/apimachinery/pkg/apis/meta/v1"
 	"k8s.io/apimachinery/pkg/apis/meta/v1/unstructured"
@@ -20,15 +29,6 @@
 	"k8s.io/apiserver/pkg/storage/storagebackend"
 	"k8s.io/apiserver/pkg/storage/storagebackend/factory"
 	"k8s.io/client-go/tools/cache"
-
-	"github.com/grafana/grafana-apiserver/pkg/apihelpers"
-	grafanarequest "github.com/grafana/grafana-apiserver/pkg/endpoints/request"
-	grafanaruntime "github.com/grafana/grafana-apiserver/pkg/runtime"
-	"github.com/grafana/grafana/pkg/kinds"
-	"github.com/grafana/grafana/pkg/services/store/entity"
-	"github.com/grafana/grafana/pkg/util"
-	"github.com/grafana/kindsys"
-	"k8s.io/apiserver/pkg/endpoints/request"
 )
 
 var _ storage.Interface = (*entityStorage)(nil)
@@ -144,6 +144,23 @@
 	return s.store.Write(ctx, req)
 }
 
+func getItems(listObj runtime.Object) ([]runtime.Object, error) {
+	out := make([]runtime.Object, 0)
+
+	switch list := listObj.(type) {
+	case *kindsv1.GrafanaResourceDefinitionList:
+	case *grafanaApiServerKinds.GrafanaResourceDefinitionList:
+	case *unstructured.UnstructuredList:
+		for _, item := range list.Items {
+			out = append(out, item.DeepCopyObject())
+		}
+	default:
+		return nil, fmt.Errorf("unsupported type %T", listObj)
+	}
+
+	return out, nil
+}
+
 // Create adds a new object at a key unless it already exists. 'ttl' is time-to-live
 // in seconds (0 means forever). If no error is returned and out is not nil, out will be
 // set to the read value from database.
@@ -157,8 +174,7 @@
 		return err
 	}
 
-	w := obj.(*grafanaruntime.ObjectWrapper)
-	uObj, ok := w.Unwrap().(*unstructured.Unstructured)
+	uObj, ok := obj.(*unstructured.Unstructured)
 	if !ok {
 		return fmt.Errorf("failed to convert to *unstructured.Unstructured")
 	}
@@ -181,16 +197,13 @@
 	}
 
 	err = s.Get(ctx, key, storage.GetOptions{}, out)
-	if err != nil {
-		return err
-	}
-
-	s.watchSet.notifyWatchers(watch.Event{
-		Object: out.DeepCopyObject(),
-		Type:   watch.Added,
-	})
-
-	return nil
+	if err == nil {
+		s.watchSet.notifyWatchers(watch.Event{
+			Object: out.DeepCopyObject(),
+			Type:   watch.Added,
+		})
+	}
+	return err
 }
 
 // Delete removes the specified key and returns the value that existed at that spot.
@@ -258,42 +271,30 @@
 func (s *entityStorage) Watch(ctx context.Context, key string, opts storage.ListOptions) (watch.Interface, error) {
 	p := opts.Predicate
 	jw := s.watchSet.newWatch()
-	ctx, err := contextWithFakeGrafanaUser(ctx)
+
+	var listObj runtime.Object
+
+	switch s.gr.Group {
+	// NOTE: this first case is currently not active as we are delegating GRD storage to filepath implementation
+	case grafanaApiServerKinds.GroupName:
+		listObj = &grafanaApiServerKinds.GrafanaResourceDefinitionList{}
+		break
+	default:
+		listObj = &unstructured.UnstructuredList{}
+	}
+
+	err := s.GetList(ctx, key, opts, listObj)
 	if err != nil {
 		return nil, err
 	}
 
-	rsp, err := s.store.Search(ctx, &entity.EntitySearchRequest{
-		Kind:       []string{strings.TrimSuffix(s.gr.Resource, "s")}, // dashboards >> dashboard
-		WithBody:   true,
-		WithLabels: true,
-	})
+	items, err := getItems(listObj)
 	if err != nil {
 		return nil, err
 	}
+
 	initEvents := make([]watch.Event, 0)
-	for _, r := range rsp.Results {
-		// uggg... not the same shape
-		eee := &entity.Entity{
-			GRN:    r.GRN,
-			Guid:   r.Guid,
-			Meta:   r.Meta,
-			Body:   r.Body,
-			Status: r.Status,
-		}
-
-		res, err := enityToResource(eee)
-		if err != nil {
-			return nil, err
-		}
-		res.APIVersion = s.kind.Props().Common().MachineName + ".kinds.grafana.com" + "/" + "v0.0-alpha"
-		res.Kind = s.kind.Name()
-
-		out, err := runtime.DefaultUnstructuredConverter.ToUnstructured(&res)
-		if err != nil {
-			return nil, err
-		}
-		obj := &unstructured.Unstructured{Object: out}
+	for _, obj := range items {
 		ok, err := p.Matches(obj)
 		if err != nil {
 			return nil, err
@@ -306,7 +307,6 @@
 			Object: obj.DeepCopyObject(),
 		})
 	}
-
 	jw.Start(p, initEvents)
 	return jw, nil
 }
@@ -384,41 +384,19 @@
 		return apierrors.NewNotFound(s.gr, grn.UID)
 	}
 
-	w := objPtr.(*grafanaruntime.ObjectWrapper)
-	outputMediaType, ok := grafanarequest.OutputMediaTypeFrom(ctx)
-	if ok && outputMediaType.Convert != nil && outputMediaType.Convert.Kind == "Table" {
-		table, err := getToTable(rsp)
-		if err != nil {
-			return err
-		}
-		w.Wrap(table)
-		return nil
-	}
-
 	res, err := enityToResource(rsp)
 	if err != nil {
 		return err
 	}
-	gvk := w.Unwrap().GetObjectKind().GroupVersionKind()
 	// HACK???  should be saved with the payload
-<<<<<<< HEAD
-	res.APIVersion = gvk.Group + "/" + gvk.Version
-	//res.APIVersion = s.kind.Props().Common().MachineName + ".kinds.grafana.com" + "/" + "v0.0-alpha"
-	res.Kind = gvk.Kind
-=======
 	res.APIVersion = s.kind.Props().Common().MachineName + ".kinds.grafana.com" + "/" + "v0-alpha" // << hardcoded
 	res.Kind = s.kind.Name()
->>>>>>> aae93e69
 
 	jjj, _ := json.Marshal(res)
-	decoded, _, err := s.codec.Decode(jjj, nil, w.Unwrap())
-	if err != nil {
-		return err
-	}
-	w.Wrap(decoded)
+	_, _, err = s.codec.Decode(jjj, nil, objPtr)
 
 	fmt.Printf("k8s GET/GOT:%s (rv:%s)\n", res.Metadata.Name, res.Metadata.ResourceVersion)
-	return nil
+	return err
 }
 
 // GetList unmarshalls objects found at key into a *List api object (an object
@@ -428,7 +406,7 @@
 // The returned contents may be delayed, but it is guaranteed that they will
 // match 'opts.ResourceVersion' according 'opts.ResourceVersionMatch'.
 func (s *entityStorage) GetList(ctx context.Context, key string, opts storage.ListOptions, listObj runtime.Object) error {
-	fmt.Printf("LIST: %s\n", key)
+	fmt.Printf("LIST:" + key)
 	if key == "" {
 		return fmt.Errorf("list requires a namespace (for now)")
 	}
@@ -438,27 +416,14 @@
 	}
 
 	rsp, err := s.store.Search(ctx, &entity.EntitySearchRequest{
-		Kind:       []string{strings.TrimSuffix(s.gr.Resource, "s")}, // dashboards >> dashboard
-		WithBody:   true,
-		WithLabels: true,
+		Kind:     []string{strings.TrimSuffix(s.gr.Resource, "s")}, // dashboards >> dashboard
+		WithBody: true,
 	})
 	if err != nil {
 		return err
 	}
 
-	w := listObj.(*grafanaruntime.ObjectWrapper)
-	u := w.Unwrap().(*unstructured.UnstructuredList)
-
-	outputMediaType, ok := grafanarequest.OutputMediaTypeFrom(ctx)
-	if ok && outputMediaType.Convert != nil && outputMediaType.Convert.Kind == "Table" {
-		table, err := searchToTable(rsp)
-		if err != nil {
-			return err
-		}
-		w.Wrap(table)
-		return nil
-	}
-
+	u := listObj.(*unstructured.UnstructuredList)
 	u.SetGroupVersionKind(schema.GroupVersionKind{
 		Group:   s.gr.Group,
 		Version: "v1", // List version?
@@ -467,7 +432,7 @@
 	u.SetResourceVersion(opts.ResourceVersion) // ???
 
 	for _, r := range rsp.Results {
-		// convert r to object poiter???
+		// convert r to object pointer???
 		//fmt.Printf("FOUND:" + r.Slug)
 
 		// uggg... not the same shape
@@ -483,7 +448,6 @@
 		if err != nil {
 			return err
 		}
-
 		res.APIVersion = s.kind.Props().Common().MachineName + ".kinds.grafana.com" + "/" + "v0.0-alpha"
 		res.Kind = s.kind.Name()
 
@@ -499,7 +463,6 @@
 		// u.SetContinue(rsp.NextPageToken)
 		fmt.Printf("CONTINUE: %s\n", rsp.NextPageToken)
 	}
-
 	return nil
 }
 
@@ -560,8 +523,7 @@
 			}
 		}
 
-		w := updatedObj.(*grafanaruntime.ObjectWrapper)
-		uObj, ok := w.Unwrap().(*unstructured.Unstructured)
+		uObj, ok := updatedObj.(*unstructured.Unstructured)
 		if !ok {
 			return fmt.Errorf("failed to convert to *unstructured.Unstructured")
 		}
@@ -575,10 +537,8 @@
 			return nil // destination is already set
 		}
 
-		w = destination.(*grafanaruntime.ObjectWrapper)
-
 		// get the thing we just wrote
-		err = s.Get(ctx, key, storage.GetOptions{}, w.Unwrap())
+		err = s.Get(ctx, key, storage.GetOptions{}, destination)
 		if err != nil {
 			return err
 		}
@@ -596,65 +556,4 @@
 func (s *entityStorage) Count(key string) (int64, error) {
 	fmt.Printf("Count [%s] %s (zero for now!)\n", s.gr.Resource, key)
 	return 0, nil
-}
-
-func searchToTable(resp *entity.EntitySearchResponse) (*metav1.Table, error) {
-	table := metav1.Table{}
-	table.Kind = "Table"
-	table.APIVersion = "meta.k8s.io/v1"
-	table.ResourceVersion = "1" // the largest ???
-	table.ColumnDefinitions = []metav1.TableColumnDefinition{
-		{Name: "Name", Type: "string", Format: "name", Description: "The k8s object name"},
-		{Name: "Title", Type: "string", Description: "The object title"},
-		{Name: "Folder", Type: "string", Description: "Folder UID"},
-		{Name: "Updated At", Type: "date", Description: "When the object was created"},
-	}
-
-	for _, r := range resp.Results {
-		rowmeta := &metav1.PartialObjectMetadata{}
-		err := json.Unmarshal(r.Meta, &rowmeta.ObjectMeta)
-		if err != nil {
-			return nil, err
-		}
-
-		table.Rows = append(table.Rows, metav1.TableRow{
-			Cells: []interface{}{
-				r.GRN.UID,
-				r.Name, // title
-				r.Folder,
-				time.UnixMilli(r.UpdatedAt).Format(time.RFC3339),
-			},
-			Object: runtime.RawExtension{Object: rowmeta},
-		})
-	}
-	return &table, nil
-}
-
-func getToTable(e *entity.Entity) (*metav1.Table, error) {
-	table := metav1.Table{}
-	table.Kind = "Table"
-	table.APIVersion = "meta.k8s.io/v1"
-	table.ResourceVersion = "1" // the largest ???
-	table.ColumnDefinitions = []metav1.TableColumnDefinition{
-		{Name: "Name", Type: "string", Format: "name", Description: "The k8s object name"},
-		{Name: "Title", Type: "string", Description: "The object title"},
-		{Name: "Folder", Type: "string", Description: "Folder UID"},
-		{Name: "Updated At", Type: "date", Description: "When the object was created"},
-	}
-	rowmeta := &metav1.PartialObjectMetadata{}
-	err := json.Unmarshal(e.Meta, &rowmeta.ObjectMeta)
-	if err != nil {
-		return nil, err
-	}
-	table.Rows = append(table.Rows, metav1.TableRow{
-		Cells: []interface{}{
-			e.GRN.UID,
-			"", // title?
-			e.Folder,
-			time.UnixMilli(e.UpdatedAt).Format(time.RFC3339),
-		},
-		Object: runtime.RawExtension{Object: rowmeta},
-	})
-
-	return &table, nil
 }