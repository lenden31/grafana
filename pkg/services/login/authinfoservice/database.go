package authinfoservice

import (
	"context"
	"encoding/base64"
	"time"

	"github.com/grafana/grafana/pkg/services/sqlstore"

	"github.com/grafana/grafana/pkg/models"
<<<<<<< HEAD
	"github.com/grafana/grafana/pkg/util"
=======
	"github.com/grafana/grafana/pkg/setting"
>>>>>>> fec50115
)

var getTime = time.Now

func (s *Implementation) GetExternalUserInfoByLogin(query *models.GetExternalUserInfoByLoginQuery) error {
	userQuery := models.GetUserByLoginQuery{LoginOrEmail: query.LoginOrEmail}
	err := s.Bus.Dispatch(&userQuery)
	if err != nil {
		return err
	}

	authInfoQuery := &models.GetAuthInfoQuery{UserId: userQuery.Result.Id}
	if err := s.Bus.Dispatch(authInfoQuery); err != nil {
		return err
	}

	query.Result = &models.ExternalUserInfo{
		UserId:     userQuery.Result.Id,
		Login:      userQuery.Result.Login,
		Email:      userQuery.Result.Email,
		Name:       userQuery.Result.Name,
		IsDisabled: userQuery.Result.IsDisabled,
		AuthModule: authInfoQuery.Result.AuthModule,
		AuthId:     authInfoQuery.Result.AuthId,
	}
	return nil
}

func (s *Implementation) GetAuthInfo(query *models.GetAuthInfoQuery) error {
	userAuth := &models.UserAuth{
		UserId:     query.UserId,
		AuthModule: query.AuthModule,
		AuthId:     query.AuthId,
	}

	var has bool
	var err error

	err = s.SQLStore.WithDbSession(context.Background(), func(sess *sqlstore.DBSession) error {
		has, err = sess.Desc("created").Get(userAuth)
		return err
	})
	if err != nil {
		return err
	}

	if !has {
		return models.ErrUserNotFound
	}

	secretAccessToken, err := s.decodeAndDecrypt(userAuth.OAuthAccessToken)
	if err != nil {
		return err
	}
	secretRefreshToken, err := s.decodeAndDecrypt(userAuth.OAuthRefreshToken)
	if err != nil {
		return err
	}
	secretTokenType, err := s.decodeAndDecrypt(userAuth.OAuthTokenType)
	if err != nil {
		return err
	}
	userAuth.OAuthAccessToken = secretAccessToken
	userAuth.OAuthRefreshToken = secretRefreshToken
	userAuth.OAuthTokenType = secretTokenType

	query.Result = userAuth
	return nil
}

func (s *Implementation) SetAuthInfo(cmd *models.SetAuthInfoCommand) error {
	var secretAccessToken, secretRefreshToken, secretTokenType string
	var err error

	if cmd.OAuthToken != nil {
		secretAccessToken, err = encryptAndEncode(cmd.OAuthToken.AccessToken)
		if err != nil {
			return err
		}
		secretRefreshToken, err = encryptAndEncode(cmd.OAuthToken.RefreshToken)
		if err != nil {
			return err
		}
		secretTokenType, err = encryptAndEncode(cmd.OAuthToken.TokenType)
		if err != nil {
			return err
		}
	}

	return s.SQLStore.WithTransactionalDbSession(context.Background(), func(sess *sqlstore.DBSession) error {
		authUser := &models.UserAuth{
			UserId:     cmd.UserId,
			AuthModule: cmd.AuthModule,
			AuthId:     cmd.AuthId,
			Created:    getTime(),
		}

		if cmd.OAuthToken != nil {
<<<<<<< HEAD
=======
			secretAccessToken, err := s.encryptAndEncode(cmd.OAuthToken.AccessToken)
			if err != nil {
				return err
			}
			secretRefreshToken, err := s.encryptAndEncode(cmd.OAuthToken.RefreshToken)
			if err != nil {
				return err
			}
			secretTokenType, err := s.encryptAndEncode(cmd.OAuthToken.TokenType)
			if err != nil {
				return err
			}

>>>>>>> fec50115
			authUser.OAuthAccessToken = secretAccessToken
			authUser.OAuthRefreshToken = secretRefreshToken
			authUser.OAuthTokenType = secretTokenType
			authUser.OAuthExpiry = cmd.OAuthToken.Expiry
		}

		_, err := sess.Insert(authUser)
		return err
	})
}

func (s *Implementation) UpdateAuthInfo(cmd *models.UpdateAuthInfoCommand) error {
	var secretAccessToken, secretRefreshToken, secretTokenType string
	var err error

	if cmd.OAuthToken != nil {
		secretAccessToken, err = encryptAndEncode(cmd.OAuthToken.AccessToken)
		if err != nil {
			return err
		}
		secretRefreshToken, err = encryptAndEncode(cmd.OAuthToken.RefreshToken)
		if err != nil {
			return err
		}
		secretTokenType, err = encryptAndEncode(cmd.OAuthToken.TokenType)
		if err != nil {
			return err
		}
	}

	return s.SQLStore.WithTransactionalDbSession(context.Background(), func(sess *sqlstore.DBSession) error {
		authUser := &models.UserAuth{
			UserId:     cmd.UserId,
			AuthModule: cmd.AuthModule,
			AuthId:     cmd.AuthId,
			Created:    getTime(),
		}

		if cmd.OAuthToken != nil {
<<<<<<< HEAD
=======
			secretAccessToken, err := s.encryptAndEncode(cmd.OAuthToken.AccessToken)
			if err != nil {
				return err
			}
			secretRefreshToken, err := s.encryptAndEncode(cmd.OAuthToken.RefreshToken)
			if err != nil {
				return err
			}
			secretTokenType, err := s.encryptAndEncode(cmd.OAuthToken.TokenType)
			if err != nil {
				return err
			}

>>>>>>> fec50115
			authUser.OAuthAccessToken = secretAccessToken
			authUser.OAuthRefreshToken = secretRefreshToken
			authUser.OAuthTokenType = secretTokenType
			authUser.OAuthExpiry = cmd.OAuthToken.Expiry
		}

		cond := &models.UserAuth{
			UserId:     cmd.UserId,
			AuthModule: cmd.AuthModule,
		}
		upd, err := sess.Update(authUser, cond)
		s.logger.Debug("Updated user_auth", "user_id", cmd.UserId, "auth_module", cmd.AuthModule, "rows", upd)
		return err
	})
}

func (s *Implementation) DeleteAuthInfo(cmd *models.DeleteAuthInfoCommand) error {
	return s.SQLStore.WithTransactionalDbSession(context.Background(), func(sess *sqlstore.DBSession) error {
		_, err := sess.Delete(cmd.UserAuth)
		return err
	})
}

// decodeAndDecrypt will decode the string with the standard base64 decoder and then decrypt it
func (s *Implementation) decodeAndDecrypt(str string) (string, error) {
	// Bail out if empty string since it'll cause a segfault in util.Decrypt
	if str == "" {
		return "", nil
	}
	decoded, err := base64.StdEncoding.DecodeString(str)
	if err != nil {
		return "", err
	}
<<<<<<< HEAD
	decrypted, err := util.Decrypt(decoded)
=======
	decrypted, err := s.EncryptionService.Decrypt(decoded, setting.SecretKey)
>>>>>>> fec50115
	if err != nil {
		return "", err
	}
	return string(decrypted), nil
}

// encryptAndEncode will encrypt a string with grafana's secretKey, and
// then encode it with the standard bas64 encoder
<<<<<<< HEAD
func encryptAndEncode(s string) (string, error) {
	encrypted, err := util.Encrypt([]byte(s), util.WithoutScope())
=======
func (s *Implementation) encryptAndEncode(str string) (string, error) {
	encrypted, err := s.EncryptionService.Encrypt([]byte(str), setting.SecretKey)
>>>>>>> fec50115
	if err != nil {
		return "", err
	}
	return base64.StdEncoding.EncodeToString(encrypted), nil
}<|MERGE_RESOLUTION|>--- conflicted
+++ resolved
@@ -5,14 +5,12 @@
 	"encoding/base64"
 	"time"
 
+	"github.com/grafana/grafana/pkg/util"
+
 	"github.com/grafana/grafana/pkg/services/sqlstore"
 
 	"github.com/grafana/grafana/pkg/models"
-<<<<<<< HEAD
-	"github.com/grafana/grafana/pkg/util"
-=======
 	"github.com/grafana/grafana/pkg/setting"
->>>>>>> fec50115
 )
 
 var getTime = time.Now
@@ -111,22 +109,6 @@
 		}
 
 		if cmd.OAuthToken != nil {
-<<<<<<< HEAD
-=======
-			secretAccessToken, err := s.encryptAndEncode(cmd.OAuthToken.AccessToken)
-			if err != nil {
-				return err
-			}
-			secretRefreshToken, err := s.encryptAndEncode(cmd.OAuthToken.RefreshToken)
-			if err != nil {
-				return err
-			}
-			secretTokenType, err := s.encryptAndEncode(cmd.OAuthToken.TokenType)
-			if err != nil {
-				return err
-			}
-
->>>>>>> fec50115
 			authUser.OAuthAccessToken = secretAccessToken
 			authUser.OAuthRefreshToken = secretRefreshToken
 			authUser.OAuthTokenType = secretTokenType
@@ -166,22 +148,6 @@
 		}
 
 		if cmd.OAuthToken != nil {
-<<<<<<< HEAD
-=======
-			secretAccessToken, err := s.encryptAndEncode(cmd.OAuthToken.AccessToken)
-			if err != nil {
-				return err
-			}
-			secretRefreshToken, err := s.encryptAndEncode(cmd.OAuthToken.RefreshToken)
-			if err != nil {
-				return err
-			}
-			secretTokenType, err := s.encryptAndEncode(cmd.OAuthToken.TokenType)
-			if err != nil {
-				return err
-			}
-
->>>>>>> fec50115
 			authUser.OAuthAccessToken = secretAccessToken
 			authUser.OAuthRefreshToken = secretRefreshToken
 			authUser.OAuthTokenType = secretTokenType
@@ -215,11 +181,7 @@
 	if err != nil {
 		return "", err
 	}
-<<<<<<< HEAD
-	decrypted, err := util.Decrypt(decoded)
-=======
 	decrypted, err := s.EncryptionService.Decrypt(decoded, setting.SecretKey)
->>>>>>> fec50115
 	if err != nil {
 		return "", err
 	}
@@ -228,13 +190,8 @@
 
 // encryptAndEncode will encrypt a string with grafana's secretKey, and
 // then encode it with the standard bas64 encoder
-<<<<<<< HEAD
 func encryptAndEncode(s string) (string, error) {
 	encrypted, err := util.Encrypt([]byte(s), util.WithoutScope())
-=======
-func (s *Implementation) encryptAndEncode(str string) (string, error) {
-	encrypted, err := s.EncryptionService.Encrypt([]byte(str), setting.SecretKey)
->>>>>>> fec50115
 	if err != nil {
 		return "", err
 	}
