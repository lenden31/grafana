$gf-form-margin: 0.2rem;
<<<<<<< HEAD
$gf-form-label-margin: 0.2rem;
=======
>>>>>>> d42bfc25

.gf-form {
  margin-bottom: $gf-form-margin;
  margin-right: $gf-form-margin;
  display: flex;
  flex-direction: row;
  align-items: center;
  text-align: left;

  .checkbox-label {
    display: inline;
    cursor: pointer;
    padding: 8px 7px 8px 4px;
  }

  .cr1 {
    margin-left: 8px;
  }
}

.gf-form-group {
  margin-bottom: $spacer * 2.5;
}

.gf-form-inline {
  display: flex;
  flex-direction: row;
  flex-wrap: wrap;
  align-content: flex-start;

  .gf-form-flex {
    flex-grow: 1;
  }
}

.gf-form-button-row {
  margin-top: $spacer * 1.5;
  a, button {
    margin-right: $spacer;
  }
}

.gf-form-label {
  padding: $input-padding-y $input-padding-x;
  line-height: $input-line-height;
  flex-shrink: 0;

  background-color: $input-label-bg;
  display: block;
  font-size: $font-size-sm;
  margin-right: $gf-form-label-margin;
  border: $input-btn-border-width solid transparent;
  @include border-radius($label-border-radius-sm);
}

.gf-form-checkbox {
  flex-shrink: 0;
}

.gf-form-input {
  display: block;
  width: 100%;
  padding: $input-padding-y $input-padding-x;
  font-size: $font-size-base;
  line-height: $input-line-height;
  color: $input-color;
  background-color: $input-bg;
  background-image: none;
  background-clip: padding-box;
  border: $input-btn-border-width solid $input-bg;
  @include border-radius($input-border-radius-sm);
  @include box-shadow($input-box-shadow);
  transition: border-color ease-in-out .15s, box-shadow ease-in-out .15s;

  // Unstyle the caret on `<select>`s in IE10+.
  &::-ms-expand {
    background-color: transparent;
    border: 0;
  }

  // Customize the `:focus` state to imitate native WebKit styles.
  @include form-control-focus();

  // Placeholder
  &::placeholder {
    color: $input-color-placeholder;
    // Override Firefox's unusual default opacity; see https://github.com/twbs/bootstrap/pull/11526.
    opacity: 1;
  }

  &:disabled,
  &[readonly] {
    background-color: $input-bg-disabled;
    // iOS fix for unreadable disabled content; see https://github.com/twbs/bootstrap/issues/11655.
    opacity: 1;
  }

  &:disabled {
    cursor: $cursor-disabled;
  }

  &.gf-size-auto { width: auto; }
}

.gf-form-input > select {
  width: 115%;
  min-width: 110%;
  max-width: 115%;
  height: 24px;
  margin: 0;
  padding: 0 20px 0 0;
  border: 0;
  outline: none;
  background: transparent;
  color: $input-color;
  font-size: 16px;
  font-weight: 400;
  line-height: 24px;
  text-indent: .01px;
  text-overflow: '';
  -webkit-appearance: none;
  -moz-appearance: menulist-text; // was set to "window" and caused odd display on windos and linux.
  appearance: none;
}

// This hides native dropdown button arrow in IE
.gf-form-input > select::-ms-expand {
  display: none;
}

.gf-form-input:after > select:after {
  position: absolute;
  top: 50%;
  right: 10px;
  height: 12px;
  margin-top: -6px;
  padding: 0;
  background-color: transparent;
  color: $input-color;
  font: normal normal normal 14px/1 FontAwesome;
  text-align: center;
  content: '\f0d7';
  pointer-events: none;
}

.gf-form-input > select:focus {
  outline: none;
}

// This hides focus around selected option in FF
.gf-form-input > select:-moz-focusring {
  color: transparent;
  text-shadow: 0 0 0 #adafae;
}

// .gf-form-input {
//   margin: 0;
//   background: $input-color;
// }

.gf-form-select-interior {
  margin: 0;
  background-color: $input-bg;
  border: 1px solid $input-bg;
}

.gf-form-input > select {
  height: 34px;
  line-height: 34px;
}

.gf-form-btn {
  padding: $input-padding-y $input-padding-x;
  line-height: $input-line-height;
  flex-shrink: 0;
  flex-grow: 0;
}<|MERGE_RESOLUTION|>--- conflicted
+++ resolved
@@ -1,8 +1,5 @@
 $gf-form-margin: 0.2rem;
-<<<<<<< HEAD
 $gf-form-label-margin: 0.2rem;
-=======
->>>>>>> d42bfc25
 
 .gf-form {
   margin-bottom: $gf-form-margin;
