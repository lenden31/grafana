import { ComponentClass } from 'react';
import { Value } from 'slate';
import {
  RawTimeRange,
  TimeRange,
  DataQuery,
  DataQueryResponseData,
  DataSourceSelectItem,
  DataSourceApi,
  QueryHint,
  ExploreStartPageProps,
<<<<<<< HEAD
  SelectOptionItem,
=======
  LogLevel,
>>>>>>> 7e149fb4
} from '@grafana/ui';

import { Emitter, TimeSeries } from 'app/core/core';
import { LogsModel, LogsDedupStrategy } from 'app/core/logs_model';
import TableModel from 'app/core/table_model';

export interface CompletionItem {
  /**
   * The label of this completion item. By default
   * this is also the text that is inserted when selecting
   * this completion.
   */
  label: string;
  /**
   * The kind of this completion item. Based on the kind
   * an icon is chosen by the editor.
   */
  kind?: string;
  /**
   * A human-readable string with additional information
   * about this item, like type or symbol information.
   */
  detail?: string;
  /**
   * A human-readable string, can be Markdown, that represents a doc-comment.
   */
  documentation?: string;
  /**
   * A string that should be used when comparing this item
   * with other items. When `falsy` the `label` is used.
   */
  sortText?: string;
  /**
   * A string that should be used when filtering a set of
   * completion items. When `falsy` the `label` is used.
   */
  filterText?: string;
  /**
   * A string or snippet that should be inserted in a document when selecting
   * this completion. When `falsy` the `label` is used.
   */
  insertText?: string;
  /**
   * Delete number of characters before the caret position,
   * by default the letters from the beginning of the word.
   */
  deleteBackwards?: number;
  /**
   * Number of steps to move after the insertion, can be negative.
   */
  move?: number;
}

export interface CompletionItemGroup {
  /**
   * Label that will be displayed for all entries of this group.
   */
  label: string;
  /**
   * List of suggestions of this group.
   */
  items: CompletionItem[];
  /**
   * If true, match only by prefix (and not mid-word).
   */
  prefixMatch?: boolean;
  /**
   * If true, do not filter items in this group based on the search.
   */
  skipFilter?: boolean;
  /**
   * If true, do not sort items.
   */
  skipSort?: boolean;
}

export enum ExploreId {
  left = 'left',
  right = 'right',
}

/**
 * Global Explore state
 */
export interface ExploreState {
  /**
   * True if split view is active.
   */
  split: boolean;
  /**
   * Explore state of the left split (left is default in non-split view).
   */
  left: ExploreItemState;
  /**
   * Explore state of the right area in split view.
   */
  right: ExploreItemState;
}

export interface ExploreItemState {
  /**
   * React component to be shown when no queries have been run yet, e.g., for a query language cheat sheet.
   */
  StartPage?: ComponentClass<ExploreStartPageProps>;
  /**
   * Width used for calculating the graph interval (can't have more datapoints than pixels)
   */
  containerWidth: number;
  /**
   * Datasource instance that has been selected. Datasource-specific logic can be run on this object.
   */
  datasourceInstance: DataSourceApi | null;
  /**
   * Current data source name or null if default
   */
  requestedDatasourceName: string | null;
  /**
   * Error to be shown when datasource loading or testing failed.
   */
  datasourceError: string;
  /**
   * True if the datasource is loading. `null` if the loading has not started yet.
   */
  datasourceLoading: boolean | null;
  /**
   * True if there is no datasource to be selected.
   */
  datasourceMissing: boolean;
  /**
   * Emitter to send events to the rest of Grafana.
   */
  eventBridge?: Emitter;
  /**
   * List of datasources to be shown in the datasource selector.
   */
  exploreDatasources: DataSourceSelectItem[];
  /**
   * List of timeseries to be shown in the Explore graph result viewer.
   */
  graphResult?: any[];
  /**
   * History of recent queries. Datasource-specific and initialized via localStorage.
   */
  history: HistoryItem[];
  /**
   * Queries for this Explore, e.g., set via URL. Each query will be
   * converted to a query row.
   */
  queries: DataQuery[];
  /**
   * True if this Explore area has been initialized.
   * Used to distinguish URL state injection versus split view state injection.
   */
  initialized: boolean;
  /**
   * Log line substrings to be highlighted as you type in a query field.
   * Currently supports only the first query row.
   */
  logsHighlighterExpressions?: string[];
  /**
   * Log query result to be displayed in the logs result viewer.
   */
  logsResult?: LogsModel;
  /**
   * Query intervals for graph queries to determine how many datapoints to return.
   * Needs to be updated when `datasourceInstance` or `containerWidth` is changed.
   */
  queryIntervals: QueryIntervals;
  /**
   * List of query transaction to track query duration and query result.
   * Graph/Logs/Table results are calculated on the fly from the transaction,
   * based on the transaction's result types. Transaction also holds the row index
   * so that results can be dropped and re-computed without running queries again
   * when query rows are removed.
   */
  queryTransactions: QueryTransaction[];
  /**
   * Time range for this Explore. Managed by the time picker and used by all query runs.
   */
  range: TimeRange | RawTimeRange;
  /**
   * Scanner function that calculates a new range, triggers a query run, and returns the new range.
   */
  scanner?: RangeScanner;
  /**
   * True if scanning for more results is active.
   */
  scanning?: boolean;
  /**
   * Current scanning range to be shown to the user while scanning is active.
   */
  scanRange?: RawTimeRange;
  /**
   * True if graph result viewer is expanded. Query runs will contain graph queries.
   */
  showingGraph: boolean;
  /**
   * True if logs result viewer is expanded. Query runs will contain logs queries.
   */
  showingLogs: boolean;
  /**
   * True StartPage needs to be shown. Typically set to `false` once queries have been run.
   */
  showingStartPage?: boolean;
  /**
   * True if table result viewer is expanded. Query runs will contain table queries.
   */
  showingTable: boolean;
  /**
   * True if `datasourceInstance` supports graph queries.
   */
  supportsGraph: boolean | null;
  /**
   * True if `datasourceInstance` supports logs queries.
   */
  supportsLogs: boolean | null;
  /**
   * True if `datasourceInstance` supports table queries.
   */
  supportsTable: boolean | null;
  /**
   * Table model that combines all query table results into a single table.
   */
  tableResult?: TableModel;

  /**
   * React keys for rendering of QueryRows
   */
  queryKeys: string[];

  /**
   * Current logs deduplication strategy
   */
  dedupStrategy?: LogsDedupStrategy;

  /**
   * Currently hidden log series
   */
  hiddenLogLevels?: LogLevel[];

  /**
   * How often item should be refreshed
   */
  refreshInterval?: SelectOptionItem;

  urlState: ExploreUrlState;

  update: ExploreUpdateState;
}

export interface ExploreUpdateState {
  datasource: boolean;
  queries: boolean;
  range: boolean;
  ui: boolean;
}

export interface ExploreUIState {
  showingTable: boolean;
  showingGraph: boolean;
  showingLogs: boolean;
  dedupStrategy?: LogsDedupStrategy;
}

export interface ExploreUrlState {
  datasource: string;
  queries: any[]; // Should be a DataQuery, but we're going to strip refIds, so typing makes less sense
  range: RawTimeRange;
  ui: ExploreUIState;
}

export interface HistoryItem<TQuery extends DataQuery = DataQuery> {
  ts: number;
  query: TQuery;
}

export abstract class LanguageProvider {
  datasource: any;
  request: (url) => Promise<any>;
  /**
   * Returns startTask that resolves with a task list when main syntax is loaded.
   * Task list consists of secondary promises that load more detailed language features.
   */
  start: () => Promise<any[]>;
  startTask?: Promise<any[]>;
}

export interface TypeaheadInput {
  text: string;
  prefix: string;
  wrapperClasses: string[];
  labelKey?: string;
  value?: Value;
}

export interface TypeaheadOutput {
  context?: string;
  refresher?: Promise<{}>;
  suggestions: CompletionItemGroup[];
}

export interface QueryIntervals {
  interval: string;
  intervalMs: number;
}

export interface QueryOptions {
  interval: string;
  format: string;
  hinting?: boolean;
  instant?: boolean;
  valueWithRefId?: boolean;
}

export interface QueryTransaction {
  id: string;
  done: boolean;
  error?: string | JSX.Element;
  hints?: QueryHint[];
  latency: number;
  options: any;
  query: DataQuery;
  result?: any; // Table model / Timeseries[] / Logs
  resultType: ResultType;
  rowIndex: number;
  scanning?: boolean;
}

export type RangeScanner = () => RawTimeRange;

export type ResultGetter = (
  result: DataQueryResponseData,
  transaction: QueryTransaction,
  allTransactions: QueryTransaction[]
) => TimeSeries;

export interface TextMatch {
  text: string;
  start: number;
  length: number;
  end: number;
}

export type ResultType = 'Graph' | 'Logs' | 'Table';<|MERGE_RESOLUTION|>--- conflicted
+++ resolved
@@ -9,11 +9,8 @@
   DataSourceApi,
   QueryHint,
   ExploreStartPageProps,
-<<<<<<< HEAD
   SelectOptionItem,
-=======
   LogLevel,
->>>>>>> 7e149fb4
 } from '@grafana/ui';
 
 import { Emitter, TimeSeries } from 'app/core/core';
