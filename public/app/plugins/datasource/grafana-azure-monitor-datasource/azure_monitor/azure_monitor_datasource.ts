import { filter, startsWith } from 'lodash';
import UrlBuilder from './url_builder';
import ResponseParser from './response_parser';
import SupportedNamespaces from './supported_namespaces';
import TimegrainConverter from '../time_grain_converter';
import {
  AzureMonitorQuery,
  AzureDataSourceJsonData,
  AzureMonitorMetricDefinitionsResponse,
  AzureMonitorResourceGroupsResponse,
  AzureQueryType,
  AzureMetricQuery,
  DatasourceValidationResult,
} from '../types';
import {
  DataSourceInstanceSettings,
  ScopedVars,
  MetricFindValue,
  DataQueryResponse,
  DataQueryRequest,
  TimeRange,
} from '@grafana/data';
import { DataSourceWithBackend, getTemplateSrv } from '@grafana/runtime';
import { from, Observable } from 'rxjs';
import { mergeMap } from 'rxjs/operators';

import { getTimeSrv, TimeSrv } from 'app/features/dashboard/services/TimeSrv';
import { getAuthType, getAzureCloud, getAzurePortalUrl } from '../credentials';
<<<<<<< HEAD
import { getManagementApiRoute } from '../api/routes';
=======
>>>>>>> e42a597e
import { resourceTypeDisplayNames } from '../azureMetadata';
import { routeNames } from '../utils/common';

const defaultDropdownValue = 'select';

// Used to convert our aggregation value to the Azure enum for deep linking
const aggregationTypeMap: Record<string, number> = {
  None: 0,
  Total: 1,
  Minimum: 2,
  Maximum: 3,
  Average: 4,
  Count: 7,
};

export default class AzureMonitorDatasource extends DataSourceWithBackend<AzureMonitorQuery, AzureDataSourceJsonData> {
  apiVersion = '2018-01-01';
  apiPreviewVersion = '2017-12-01-preview';
  defaultSubscriptionId?: string;
<<<<<<< HEAD
  baseUrl: string;
  azurePortalUrl: string;
  resourceGroup: string;
  resourceName: string;
  url: string;
=======
  resourcePath: string;
  azurePortalUrl: string;
  declare resourceGroup: string;
  declare resourceName: string;
>>>>>>> e42a597e
  supportedMetricNamespaces: string[] = [];
  timeSrv: TimeSrv;

  constructor(private instanceSettings: DataSourceInstanceSettings<AzureDataSourceJsonData>) {
    super(instanceSettings);

    this.timeSrv = getTimeSrv();
    this.defaultSubscriptionId = instanceSettings.jsonData.subscriptionId;

    const cloud = getAzureCloud(instanceSettings);
<<<<<<< HEAD
    const route = getManagementApiRoute(cloud);
    this.baseUrl = `/${route}/subscriptions`;
    this.azurePortalUrl = getAzurePortalUrl(cloud);

    this.url = instanceSettings.url!;
=======
    this.resourcePath = `${routeNames.azureMonitor}/subscriptions`;
>>>>>>> e42a597e
    this.supportedMetricNamespaces = new SupportedNamespaces(cloud).get();
    this.azurePortalUrl = getAzurePortalUrl(cloud);
  }

  isConfigured(): boolean {
    // If validation didn't return any error then the data source is properly configured
    return !this.validateDatasource();
  }

  filterQuery(item: AzureMonitorQuery): boolean {
    return !!(
      item.hide !== true &&
      item.azureMonitor &&
      item.azureMonitor.resourceGroup &&
      item.azureMonitor.resourceGroup !== defaultDropdownValue &&
      item.azureMonitor.resourceName &&
      item.azureMonitor.resourceName !== defaultDropdownValue &&
      item.azureMonitor.metricDefinition &&
      item.azureMonitor.metricDefinition !== defaultDropdownValue &&
      item.azureMonitor.metricName &&
      item.azureMonitor.metricName !== defaultDropdownValue &&
      item.azureMonitor.aggregation &&
      item.azureMonitor.aggregation !== defaultDropdownValue
    );
  }

  query(request: DataQueryRequest<AzureMonitorQuery>): Observable<DataQueryResponse> {
    const metricQueries = request.targets.reduce((prev: Record<string, AzureMonitorQuery>, cur) => {
      prev[cur.refId] = cur;
      return prev;
    }, {});

    return super.query(request).pipe(
      mergeMap((res: DataQueryResponse) => {
        return from(this.processResponse(res, metricQueries));
      })
    );
  }

  async processResponse(
    res: DataQueryResponse,
    metricQueries: Record<string, AzureMonitorQuery>
  ): Promise<DataQueryResponse> {
    if (res.data) {
      for (const df of res.data) {
        const metricQuery = metricQueries[df.refId];
        if (!metricQuery.azureMonitor || !metricQuery.subscription) {
          continue;
        }

        const url = this.buildAzurePortalUrl(
          metricQuery.azureMonitor,
          metricQuery.subscription,
          this.timeSrv.timeRange()
        );

        for (const field of df.fields) {
          field.config.links = [
            {
              url: url,
              title: 'View in Azure Portal',
              targetBlank: true,
            },
          ];
        }
      }
    }
    return res;
  }

  stringifyAzurePortalUrlParam(value: string | object): string {
    const stringValue = typeof value === 'string' ? value : JSON.stringify(value);
    return encodeURIComponent(stringValue);
  }

  buildAzurePortalUrl(metricQuery: AzureMetricQuery, subscriptionId: string, timeRange: TimeRange) {
    const aggregationType =
      (metricQuery.aggregation && aggregationTypeMap[metricQuery.aggregation]) ?? aggregationTypeMap.Average;

    const chartDef = this.stringifyAzurePortalUrlParam({
      v2charts: [
        {
          metrics: [
            {
              resourceMetadata: {
                id: `/subscriptions/${subscriptionId}/resourceGroups/${metricQuery.resourceGroup}/providers/${metricQuery.metricDefinition}/${metricQuery.resourceName}`,
              },
              name: metricQuery.metricName,
              aggregationType: aggregationType,
              namespace: metricQuery.metricNamespace,
              metricVisualization: {
                displayName: metricQuery.metricName,
                resourceDisplayName: metricQuery.resourceName,
              },
            },
          ],
        },
      ],
    });

    const timeContext = this.stringifyAzurePortalUrlParam({
      absolute: {
        startTime: timeRange.from,
        endTime: timeRange.to,
      },
    });

    return `${this.azurePortalUrl}/#blade/Microsoft_Azure_MonitoringMetrics/Metrics.ReactView/Referer/MetricsExplorer/TimeContext/${timeContext}/ChartDefinition/${chartDef}`;
  }

  applyTemplateVariables(target: AzureMonitorQuery, scopedVars: ScopedVars): AzureMonitorQuery {
    const item = target.azureMonitor;

    if (!item) {
      // return target;
      throw new Error('Query is not a valid Azure Monitor Metrics query');
    }

    // fix for timeGrainUnit which is a deprecated/removed field name
    if (item.timeGrain && item.timeGrainUnit && item.timeGrain !== 'auto') {
      item.timeGrain = TimegrainConverter.createISO8601Duration(item.timeGrain, item.timeGrainUnit);
    }

    const templateSrv = getTemplateSrv();

    const subscriptionId = templateSrv.replace(target.subscription || this.defaultSubscriptionId, scopedVars);
    const resourceGroup = templateSrv.replace(item.resourceGroup, scopedVars);
    const resourceName = templateSrv.replace(item.resourceName, scopedVars);
    const metricNamespace = templateSrv.replace(item.metricNamespace, scopedVars);
    const metricDefinition = templateSrv.replace(item.metricDefinition, scopedVars);
    const timeGrain = templateSrv.replace((item.timeGrain || '').toString(), scopedVars);
    const aggregation = templateSrv.replace(item.aggregation, scopedVars);
    const top = templateSrv.replace(item.top || '', scopedVars);

    const dimensionFilters = (item.dimensionFilters ?? [])
      .filter((f) => f.dimension && f.dimension !== 'None')
      .map((f) => {
        const filter = templateSrv.replace(f.filter ?? '', scopedVars);
        return {
          dimension: templateSrv.replace(f.dimension, scopedVars),
          operator: f.operator || 'eq',
          filter: filter || '*', // send * when empty
        };
      });

    return {
      refId: target.refId,
      subscription: subscriptionId,
      queryType: AzureQueryType.AzureMonitor,
      azureMonitor: {
        resourceGroup,
        resourceName,
        metricDefinition,
        timeGrain,
        allowedTimeGrainsMs: item.allowedTimeGrainsMs,
        metricName: templateSrv.replace(item.metricName, scopedVars),
        metricNamespace:
          metricNamespace && metricNamespace !== defaultDropdownValue ? metricNamespace : metricDefinition,
        aggregation: aggregation,
        dimensionFilters,
        top: top || '10',
        alias: item.alias,
      },
    };
  }

  /**
   * This is named differently than DataSourceApi.metricFindQuery
   * because it's not exposed to Grafana like the main AzureMonitorDataSource.
   * And some of the azure internal data sources return null in this function, which the
   * external interface does not support
   */
  metricFindQueryInternal(query: string): Promise<MetricFindValue[]> | null {
    const subscriptionsQuery = query.match(/^Subscriptions\(\)/i);
    if (subscriptionsQuery) {
      return this.getSubscriptions();
    }

    const resourceGroupsQuery = query.match(/^ResourceGroups\(\)/i);
    if (resourceGroupsQuery && this.defaultSubscriptionId) {
      return this.getResourceGroups(this.defaultSubscriptionId);
    }

    const resourceGroupsQueryWithSub = query.match(/^ResourceGroups\(([^\)]+?)(,\s?([^,]+?))?\)/i);
    if (resourceGroupsQueryWithSub) {
      return this.getResourceGroups(this.toVariable(resourceGroupsQueryWithSub[1]));
    }

    const metricDefinitionsQuery = query.match(/^Namespaces\(([^\)]+?)(,\s?([^,]+?))?\)/i);
    if (metricDefinitionsQuery && this.defaultSubscriptionId) {
      if (!metricDefinitionsQuery[3]) {
        return this.getMetricDefinitions(this.defaultSubscriptionId, this.toVariable(metricDefinitionsQuery[1]));
      }
    }

    const metricDefinitionsQueryWithSub = query.match(/^Namespaces\(([^,]+?),\s?([^,]+?)\)/i);
    if (metricDefinitionsQueryWithSub) {
      return this.getMetricDefinitions(
        this.toVariable(metricDefinitionsQueryWithSub[1]),
        this.toVariable(metricDefinitionsQueryWithSub[2])
      );
    }

    const resourceNamesQuery = query.match(/^ResourceNames\(([^,]+?),\s?([^,]+?)\)/i);
    if (resourceNamesQuery && this.defaultSubscriptionId) {
      const resourceGroup = this.toVariable(resourceNamesQuery[1]);
      const metricDefinition = this.toVariable(resourceNamesQuery[2]);
      return this.getResourceNames(this.defaultSubscriptionId, resourceGroup, metricDefinition);
    }

    const resourceNamesQueryWithSub = query.match(/^ResourceNames\(([^,]+?),\s?([^,]+?),\s?(.+?)\)/i);
    if (resourceNamesQueryWithSub) {
      const subscription = this.toVariable(resourceNamesQueryWithSub[1]);
      const resourceGroup = this.toVariable(resourceNamesQueryWithSub[2]);
      const metricDefinition = this.toVariable(resourceNamesQueryWithSub[3]);
      return this.getResourceNames(subscription, resourceGroup, metricDefinition);
    }

    const metricNamespaceQuery = query.match(/^MetricNamespace\(([^,]+?),\s?([^,]+?),\s?([^,]+?)\)/i);
    if (metricNamespaceQuery && this.defaultSubscriptionId) {
      const resourceGroup = this.toVariable(metricNamespaceQuery[1]);
      const metricDefinition = this.toVariable(metricNamespaceQuery[2]);
      const resourceName = this.toVariable(metricNamespaceQuery[3]);
      return this.getMetricNamespaces(this.defaultSubscriptionId, resourceGroup, metricDefinition, resourceName);
    }

    const metricNamespaceQueryWithSub = query.match(
      /^metricnamespace\(([^,]+?),\s?([^,]+?),\s?([^,]+?),\s?([^,]+?)\)/i
    );
    if (metricNamespaceQueryWithSub) {
      const subscription = this.toVariable(metricNamespaceQueryWithSub[1]);
      const resourceGroup = this.toVariable(metricNamespaceQueryWithSub[2]);
      const metricDefinition = this.toVariable(metricNamespaceQueryWithSub[3]);
      const resourceName = this.toVariable(metricNamespaceQueryWithSub[4]);
      return this.getMetricNamespaces(subscription, resourceGroup, metricDefinition, resourceName);
    }

    const metricNamesQuery = query.match(/^MetricNames\(([^,]+?),\s?([^,]+?),\s?([^,]+?),\s?([^,]+?)\)/i);
    if (metricNamesQuery && this.defaultSubscriptionId) {
      if (metricNamesQuery[3].indexOf(',') === -1) {
        const resourceGroup = this.toVariable(metricNamesQuery[1]);
        const metricDefinition = this.toVariable(metricNamesQuery[2]);
        const resourceName = this.toVariable(metricNamesQuery[3]);
        const metricNamespace = this.toVariable(metricNamesQuery[4]);
        return this.getMetricNames(
          this.defaultSubscriptionId,
          resourceGroup,
          metricDefinition,
          resourceName,
          metricNamespace
        );
      }
    }

    const metricNamesQueryWithSub = query.match(
      /^MetricNames\(([^,]+?),\s?([^,]+?),\s?([^,]+?),\s?([^,]+?),\s?(.+?)\)/i
    );

    if (metricNamesQueryWithSub) {
      const subscription = this.toVariable(metricNamesQueryWithSub[1]);
      const resourceGroup = this.toVariable(metricNamesQueryWithSub[2]);
      const metricDefinition = this.toVariable(metricNamesQueryWithSub[3]);
      const resourceName = this.toVariable(metricNamesQueryWithSub[4]);
      const metricNamespace = this.toVariable(metricNamesQueryWithSub[5]);
      return this.getMetricNames(subscription, resourceGroup, metricDefinition, resourceName, metricNamespace);
    }

    return null;
  }

  toVariable(metric: string) {
    return getTemplateSrv().replace((metric || '').trim());
  }

  async getSubscriptions(): Promise<Array<{ text: string; value: string }>> {
    if (!this.isConfigured()) {
      return [];
    }

    return this.getResource(`${this.resourcePath}?api-version=2019-03-01`).then((result: any) => {
      return ResponseParser.parseSubscriptions(result);
    });
  }

  getResourceGroups(subscriptionId: string) {
    return this.getResource(
      `${this.resourcePath}/${subscriptionId}/resourceGroups?api-version=${this.apiVersion}`
    ).then((result: AzureMonitorResourceGroupsResponse) => {
      return ResponseParser.parseResponseValues(result, 'name', 'name');
    });
  }

  getMetricDefinitions(subscriptionId: string, resourceGroup: string) {
    return this.getResource(
      `${this.resourcePath}/${subscriptionId}/resourceGroups/${resourceGroup}/resources?api-version=${this.apiVersion}`
    )
      .then((result: AzureMonitorMetricDefinitionsResponse) => {
        return ResponseParser.parseResponseValues(result, 'type', 'type');
      })
      .then((result) => {
        return filter(result, (t) => {
          for (let i = 0; i < this.supportedMetricNamespaces.length; i++) {
            if (t.value.toLowerCase() === this.supportedMetricNamespaces[i].toLowerCase()) {
              return true;
            }
          }

          return false;
        });
      })
      .then((result) => {
        let shouldHardcodeBlobStorage = false;
        for (let i = 0; i < result.length; i++) {
          if (result[i].value === 'Microsoft.Storage/storageAccounts') {
            shouldHardcodeBlobStorage = true;
            break;
          }
        }

        if (shouldHardcodeBlobStorage) {
          result.push({
            text: 'Microsoft.Storage/storageAccounts/blobServices',
            value: 'Microsoft.Storage/storageAccounts/blobServices',
          });
          result.push({
            text: 'Microsoft.Storage/storageAccounts/fileServices',
            value: 'Microsoft.Storage/storageAccounts/fileServices',
          });
          result.push({
            text: 'Microsoft.Storage/storageAccounts/tableServices',
            value: 'Microsoft.Storage/storageAccounts/tableServices',
          });
          result.push({
            text: 'Microsoft.Storage/storageAccounts/queueServices',
            value: 'Microsoft.Storage/storageAccounts/queueServices',
          });
        }

        return result.map((v) => ({
          value: v.value,
          text: resourceTypeDisplayNames[v.value.toLowerCase()] || v.value,
        }));
      });
  }

  getResourceNames(subscriptionId: string, resourceGroup: string, metricDefinition: string) {
    return this.getResource(
      `${this.resourcePath}/${subscriptionId}/resourceGroups/${resourceGroup}/resources?api-version=${this.apiVersion}`
    ).then((result: any) => {
      if (!startsWith(metricDefinition, 'Microsoft.Storage/storageAccounts/')) {
        return ResponseParser.parseResourceNames(result, metricDefinition);
      }

      const list = ResponseParser.parseResourceNames(result, 'Microsoft.Storage/storageAccounts');
      for (let i = 0; i < list.length; i++) {
        list[i].text += '/default';
        list[i].value += '/default';
      }

      return list;
    });
  }

  getMetricNamespaces(subscriptionId: string, resourceGroup: string, metricDefinition: string, resourceName: string) {
    const url = UrlBuilder.buildAzureMonitorGetMetricNamespacesUrl(
      this.resourcePath,
      subscriptionId,
      resourceGroup,
      metricDefinition,
      resourceName,
      this.apiPreviewVersion
    );

    return this.getResource(url).then((result: any) => {
      return ResponseParser.parseResponseValues(result, 'name', 'properties.metricNamespaceName');
    });
  }

  getMetricNames(
    subscriptionId: string,
    resourceGroup: string,
    metricDefinition: string,
    resourceName: string,
    metricNamespace: string
  ) {
    const url = UrlBuilder.buildAzureMonitorGetMetricNamesUrl(
      this.resourcePath,
      subscriptionId,
      resourceGroup,
      metricDefinition,
      resourceName,
      metricNamespace,
      this.apiVersion
    );

    return this.getResource(url).then((result: any) => {
      return ResponseParser.parseResponseValues(result, 'name.localizedValue', 'name.value');
    });
  }

  getMetricMetadata(
    subscriptionId: string,
    resourceGroup: string,
    metricDefinition: string,
    resourceName: string,
    metricNamespace: string,
    metricName: string
  ) {
    const url = UrlBuilder.buildAzureMonitorGetMetricNamesUrl(
      this.resourcePath,
      subscriptionId,
      resourceGroup,
      metricDefinition,
      resourceName,
      metricNamespace,
      this.apiVersion
    );

    return this.getResource(url).then((result: any) => {
      return ResponseParser.parseMetadata(result, metricName);
    });
  }

  async testDatasource(): Promise<DatasourceValidationResult> {
    const validationError = this.validateDatasource();
    if (validationError) {
      return Promise.resolve(validationError);
    }

    try {
      const url = `${this.resourcePath}?api-version=2019-03-01`;

      return await this.getResource(url).then<DatasourceValidationResult>((response: any) => {
        return {
          status: 'success',
          message: 'Successfully queried the Azure Monitor service.',
          title: 'Success',
        };
      });
    } catch (e) {
      let message = 'Azure Monitor: ';
      message += e.statusText ? e.statusText + ': ' : '';

      if (e.data && e.data.error && e.data.error.code) {
        message += e.data.error.code + '. ' + e.data.error.message;
      } else if (e.data && e.data.error) {
        message += e.data.error;
      } else if (e.data) {
        message += e.data;
      } else {
        message += 'Cannot connect to Azure Monitor REST API.';
      }
      return {
        status: 'error',
        message: message,
      };
    }
  }

  private validateDatasource(): DatasourceValidationResult | undefined {
    const authType = getAuthType(this.instanceSettings);

    if (authType === 'clientsecret') {
      if (!this.isValidConfigField(this.instanceSettings.jsonData.tenantId)) {
        return {
          status: 'error',
          message: 'The Tenant Id field is required.',
        };
      }

      if (!this.isValidConfigField(this.instanceSettings.jsonData.clientId)) {
        return {
          status: 'error',
          message: 'The Client Id field is required.',
        };
      }
    }

    return undefined;
  }

  private isValidConfigField(field?: string): boolean {
    return typeof field === 'string' && field.length > 0;
  }
}<|MERGE_RESOLUTION|>--- conflicted
+++ resolved
@@ -26,10 +26,6 @@
 
 import { getTimeSrv, TimeSrv } from 'app/features/dashboard/services/TimeSrv';
 import { getAuthType, getAzureCloud, getAzurePortalUrl } from '../credentials';
-<<<<<<< HEAD
-import { getManagementApiRoute } from '../api/routes';
-=======
->>>>>>> e42a597e
 import { resourceTypeDisplayNames } from '../azureMetadata';
 import { routeNames } from '../utils/common';
 
@@ -49,18 +45,10 @@
   apiVersion = '2018-01-01';
   apiPreviewVersion = '2017-12-01-preview';
   defaultSubscriptionId?: string;
-<<<<<<< HEAD
-  baseUrl: string;
-  azurePortalUrl: string;
-  resourceGroup: string;
-  resourceName: string;
-  url: string;
-=======
   resourcePath: string;
   azurePortalUrl: string;
   declare resourceGroup: string;
   declare resourceName: string;
->>>>>>> e42a597e
   supportedMetricNamespaces: string[] = [];
   timeSrv: TimeSrv;
 
@@ -71,15 +59,7 @@
     this.defaultSubscriptionId = instanceSettings.jsonData.subscriptionId;
 
     const cloud = getAzureCloud(instanceSettings);
-<<<<<<< HEAD
-    const route = getManagementApiRoute(cloud);
-    this.baseUrl = `/${route}/subscriptions`;
-    this.azurePortalUrl = getAzurePortalUrl(cloud);
-
-    this.url = instanceSettings.url!;
-=======
     this.resourcePath = `${routeNames.azureMonitor}/subscriptions`;
->>>>>>> e42a597e
     this.supportedMetricNamespaces = new SupportedNamespaces(cloud).get();
     this.azurePortalUrl = getAzurePortalUrl(cloud);
   }
