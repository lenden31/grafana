--- conflicted
+++ resolved
@@ -21,14 +21,11 @@
         selectedView={selectedView}
         setSelectedView={setSelectedView}
         containerWidth={1600}
-<<<<<<< HEAD
         onReset={() => {
           setSearch('');
         }}
-=======
         onTextAlignChange={jest.fn()}
         textAlign={'left'}
->>>>>>> 65e2df7a
       />
     );
   };
