import React, { ChangeEvent, FC, FormEvent, useEffect, useState } from 'react';
import { EventsWithValidation, LegacyForms, ValidationEvents, Button, Select, InlineField } from '@grafana/ui';
import { NewApiKey, OrgRole } from '../../types';
import { rangeUtil, SelectableValue } from '@grafana/data';
import { SlideDown } from '../../core/components/Animations/SlideDown';
import { CloseButton } from 'app/core/components/CloseButton/CloseButton';

const { Input } = LegacyForms;
const ROLE_OPTIONS: Array<SelectableValue<OrgRole>> = Object.keys(OrgRole).map((role) => ({
  label: role,
  value: role as OrgRole,
}));

interface Props {
  show: boolean;
  onClose: () => void;
  onKeyAdded: (apiKey: NewApiKey) => void;
}

function isValidInterval(value: string): boolean {
  if (!value) {
    return true;
  }
  try {
    rangeUtil.intervalToSeconds(value);
    return true;
  } catch {}
  return false;
}

const timeRangeValidationEvents: ValidationEvents = {
  [EventsWithValidation.onBlur]: [
    {
      rule: isValidInterval,
      errorMessage: 'Not a valid duration',
    },
  ],
};

const tooltipText =
  'The API key life duration. For example, 1d if your key is going to last for one day. Supported units are: s,m,h,d,w,M,y';

export const ApiKeysForm: FC<Props> = ({ show, onClose, onKeyAdded }) => {
  const [name, setName] = useState<string>('');
  const [serviceAccount, setServiceAccount] = useState<string>('');
  const [role, setRole] = useState<OrgRole>(OrgRole.Viewer);
  const [secondsToLive, setSecondsToLive] = useState<string>('');
  const [createServiceAccount, setCreateServiceAccount] = useState<boolean>(false);

  useEffect(() => {
    setName('');
    setServiceAccount('');
    setRole(OrgRole.Viewer);
    setSecondsToLive('');
  }, [show]);

  const onSubmit = (event: FormEvent) => {
    event.preventDefault();
    if (isValidInterval(secondsToLive)) {
      onKeyAdded({ name, role, secondsToLive, serviceAccount, createServiceAccount });
      onClose();
    }
  };
  const onNameChange = (event: ChangeEvent<HTMLInputElement>) => {
    setName(event.currentTarget.value);
  };
<<<<<<< HEAD
  if (!config.featureToggles['serviceaccounts']) {
    const onServiceAccountChange = (event: ChangeEvent<HTMLInputElement>) => {
      setServiceAccount(event.currentTarget.value);
    };
    const onCreateServiceAccountChange = (event: ChangeEvent<HTMLInputElement>) => {
      setCreateServiceAccount((prev) => !prev);
    };
  }
  const onRoleChange = (event: ChangeEvent<HTMLSelectElement>) => {
    setRole(event.currentTarget.value as OrgRole);
=======
  const onRoleChange = (role: SelectableValue<OrgRole>) => {
    setRole(role.value!);
>>>>>>> 98a9b4ad
  };
  const onSecondsToLiveChange = (event: ChangeEvent<HTMLInputElement>) => {
    setSecondsToLive(event.currentTarget.value);
  };

  return (
    <SlideDown in={show}>
      <div className="gf-form-inline cta-form">
        <CloseButton onClick={onClose} />
        <form className="gf-form-group" onSubmit={onSubmit}>
          <h5>Add API Key</h5>
          <div className="gf-form-inline">
            <div className="gf-form max-width-21">
              <span className="gf-form-label">Key name</span>
              <Input type="text" className="gf-form-input" value={name} placeholder="Name" onChange={onNameChange} />
            </div>
            <div className="gf-form">
              <InlineField label="Role">
                <Select
                  inputId="role-select"
                  value={role}
                  onChange={onRoleChange}
                  options={ROLE_OPTIONS}
                  menuShouldPortal
                />
              </InlineField>
            </div>
            <div className="gf-form max-width-21">
              <InlineField tooltip={tooltipText} label="Time to live">
                <Input
                  id="time-to-live-input"
                  type="text"
                  placeholder="1d"
                  validationEvents={timeRangeValidationEvents}
                  value={secondsToLive}
                  onChange={onSecondsToLiveChange}
                />
              </InlineField>
            </div>
            <div className="gf-form">
              <Button>Add</Button>
            </div>
          </div>
        </form>
      </div>
    </SlideDown>
  );
};<|MERGE_RESOLUTION|>--- conflicted
+++ resolved
@@ -64,21 +64,8 @@
   const onNameChange = (event: ChangeEvent<HTMLInputElement>) => {
     setName(event.currentTarget.value);
   };
-<<<<<<< HEAD
-  if (!config.featureToggles['serviceaccounts']) {
-    const onServiceAccountChange = (event: ChangeEvent<HTMLInputElement>) => {
-      setServiceAccount(event.currentTarget.value);
-    };
-    const onCreateServiceAccountChange = (event: ChangeEvent<HTMLInputElement>) => {
-      setCreateServiceAccount((prev) => !prev);
-    };
-  }
-  const onRoleChange = (event: ChangeEvent<HTMLSelectElement>) => {
-    setRole(event.currentTarget.value as OrgRole);
-=======
   const onRoleChange = (role: SelectableValue<OrgRole>) => {
     setRole(role.value!);
->>>>>>> 98a9b4ad
   };
   const onSecondsToLiveChange = (event: ChangeEvent<HTMLInputElement>) => {
     setSecondsToLive(event.currentTarget.value);
