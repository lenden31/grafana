--- conflicted
+++ resolved
@@ -21,22 +21,15 @@
   exportFormat: 'yaml',
 };
 
-const HclRuleExportProvider: RuleExportProvider<'hcl'> = {
-  name: 'Terraform (HCL)',
-  exportFormat: 'hcl',
-};
+// const HclRuleExportProvider: ExportProvider<'hcl'> = {
+//   name: 'Terraform (HCL)',
+//   exportFormat: 'hcl',
+// };
 
-<<<<<<< HEAD
 export const grafanaExportProviders = {
   [JsonExportProvider.exportFormat]: JsonExportProvider,
   [YamlExportProvider.exportFormat]: YamlExportProvider,
-  // [HclRuleExportProvider.exportFormat]: HclRuleExportProvider,
-=======
-export const grafanaRuleExportProviders = {
-  [JsonRuleExportProvider.exportFormat]: JsonRuleExportProvider,
-  [YamlRuleExportProvider.exportFormat]: YamlRuleExportProvider,
-  [HclRuleExportProvider.exportFormat]: HclRuleExportProvider,
->>>>>>> 2fac3bd4
+  // [HclRuleExportProvider.exportFormat]: HclExportProvider,
 } as const;
 
 export type ExportFormats = keyof typeof grafanaExportProviders;