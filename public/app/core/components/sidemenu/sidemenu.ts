--- conflicted
+++ resolved
@@ -1,5 +1,6 @@
 ///<reference path="../../../headers/common.d.ts" />
 
+import _ from 'lodash';
 import config from 'app/core/config';
 import $ from 'jquery';
 import coreModule from '../../core_module';
@@ -12,11 +13,7 @@
   isSignedIn: boolean;
 
   /** @ngInject */
-<<<<<<< HEAD
   constructor(private $scope, private $rootScope, private $location, private contextSrv, private $timeout) {
-=======
-  constructor(private $scope, private $location, private contextSrv, private backendSrv) {
->>>>>>> 79b873e4
     this.isSignedIn = contextSrv.isSignedIn;
     this.user = contextSrv.user;
     this.mainLinks = _.filter(config.bootData.navTree, item => !item.hideFromMenu);
@@ -35,62 +32,12 @@
     });
   }
 
-<<<<<<< HEAD
   toggleSideMenu() {
     this.contextSrv.toggleSideMenu();
     this.$timeout(() => {
       this.$rootScope.$broadcast('render');
     });
   }
-=======
- getUrl(url) {
-   return config.appSubUrl + url;
- }
-
- openUserDropdown() {
-   this.orgMenu = [
-     {section: 'You', cssClass: 'dropdown-menu-title'},
-     {text: 'Profile', url: this.getUrl('/profile')},
-   ];
-
-   if (this.showSignout) {
-     this.orgMenu.push({text: "Sign out", url: this.getUrl("/logout"), target: "_self"});
-   }
-
-   if (this.contextSrv.hasRole('Admin')) {
-     this.orgMenu.push({section: this.user.orgName, cssClass: 'dropdown-menu-title'});
-     this.orgMenu.push({
-       text: "Preferences",
-       url: this.getUrl("/org")
-     });
-     this.orgMenu.push({
-       text: "Users",
-       url: this.getUrl("/org/users")
-     });
-     this.orgMenu.push({
-       text: "API Keys",
-       url: this.getUrl("/org/apikeys")
-     });
-   }
-
-   this.orgMenu.push({cssClass: "divider"});
-   this.backendSrv.get('/api/user/orgs').then(orgs => {
-     this.orgs = orgs;
-     this.loadOrgsItems();
-   });
- }
-
- loadOrgsItems() {
-   this.orgItems = [];
-   this.orgs.forEach(org => {
-     if (org.orgId === this.contextSrv.user.orgId) {
-       return;
-     }
-
-     if (this.orgItems.length === this.maxShownOrgs) {
-       return;
-     }
->>>>>>> 79b873e4
 
   switchOrg() {
     this.$rootScope.appEvent('show-modal', {
