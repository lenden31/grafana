--- conflicted
+++ resolved
@@ -6,13 +6,7 @@
   "version": "6.7.0-pre",
   "repository": "github:grafana/grafana",
   "devDependencies": {
-<<<<<<< HEAD
-    "@actions/core": "^1.1.1",
-    "@actions/github": "^1.1.0",
-    "@babel/core": "7.8.3",
-=======
     "@babel/core": "7.8.4",
->>>>>>> a9c80051
     "@babel/plugin-proposal-nullish-coalescing-operator": "7.8.3",
     "@babel/plugin-proposal-optional-chaining": "7.8.3",
     "@babel/plugin-syntax-dynamic-import": "7.8.3",
