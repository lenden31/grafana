--- conflicted
+++ resolved
@@ -420,12 +420,8 @@
   "engines": {
     "node": ">= 16"
   },
-<<<<<<< HEAD
   "volta": {
     "node": "16.13.1"
   },
-  "packageManager": "yarn@3.2.2"
-=======
   "packageManager": "yarn@3.2.3"
->>>>>>> 7700b529
 }